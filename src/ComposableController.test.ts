--- conflicted
+++ resolved
@@ -92,13 +92,10 @@
       const preferencesController = new PreferencesController();
       const networkController = new NetworkController();
       const assetContractController = new AssetsContractController({
-<<<<<<< HEAD
         onNetworkStateChange: (listener) =>
           networkController.subscribe(listener),
-=======
         onPreferencesStateChange: (listener) =>
           preferencesController.subscribe(listener),
->>>>>>> 5f2d51c7
       });
       const collectiblesController = new CollectiblesController({
         onPreferencesStateChange: (listener) =>
@@ -183,13 +180,10 @@
       const preferencesController = new PreferencesController();
       const networkController = new NetworkController();
       const assetContractController = new AssetsContractController({
-<<<<<<< HEAD
         onNetworkStateChange: (listener) =>
           networkController.subscribe(listener),
-=======
         onPreferencesStateChange: (listener) =>
           preferencesController.subscribe(listener),
->>>>>>> 5f2d51c7
       });
       const collectiblesController = new CollectiblesController({
         onPreferencesStateChange: (listener) =>
