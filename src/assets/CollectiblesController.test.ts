import { createSandbox } from 'sinon';
import nock from 'nock';
import HttpProvider from 'ethjs-provider-http';
import { PreferencesController } from '../user/PreferencesController';
import {
  NetworkController,
  NetworksChainId,
} from '../network/NetworkController';
import { AssetsContractController } from './AssetsContractController';
import { CollectiblesController } from './CollectiblesController';

const CRYPTOPUNK_ADDRESS = '0xb47e3cd837dDF8e4c57F05d70Ab865de6e193BBB';
const ERC721_KUDOSADDRESS = '0x2aEa4Add166EBf38b63d09a75dE1a7b94Aa24163';
const ERC721_COLLECTIBLE_ADDRESS = '0x60f80121c31a0d46b5279700f9df786054aa5ee5';
const ERC721_COLLECTIBLE_ID = '1144858';
const ERC1155_COLLECTIBLE_ADDRESS =
  '0x495f947276749Ce646f68AC8c248420045cb7b5e';
const ERC1155_COLLECTIBLE_ID =
  '40815311521795738946686668571398122012172359753720345430028676522525371400193';
const ERC1155_DEPRESSIONIST_ADDRESS =
  '0x18e8e76aeb9e2d9fa2a2b88dd9cf3c8ed45c3660';
const ERC1155_DEPRESSIONIST_ID = '36';
const OWNER_ADDRESS = '0x5a3CA5cD63807Ce5e4d7841AB32Ce6B6d9BbBa2D';
const MAINNET_PROVIDER = new HttpProvider(
  'https://mainnet.infura.io/v3/341eacb578dd44a1a049cbc5f6fd4035',
);

const OPEN_SEA_HOST = 'https://api.opensea.io';
const OPEN_SEA_PATH = '/api/v1';

const CLOUDFARE_PATH = 'https://cloudflare-ipfs.com/ipfs/';
const DEPRESSIONIST_IPFS_PATH =
  '/QmVChNtStZfPyV8JfKpube3eigQh5rUXqYchPgLc91tWLJ';

describe('CollectiblesController', () => {
  let collectiblesController: CollectiblesController;
  let preferences: PreferencesController;
  let network: NetworkController;
  let assetsContract: AssetsContractController;
  const sandbox = createSandbox();

  beforeEach(() => {
    preferences = new PreferencesController();
    network = new NetworkController();
    assetsContract = new AssetsContractController();
    collectiblesController = new CollectiblesController({
      onPreferencesStateChange: (listener) => preferences.subscribe(listener),
      onNetworkStateChange: (listener) => network.subscribe(listener),
      getAssetName: assetsContract.getAssetName.bind(assetsContract),
      getAssetSymbol: assetsContract.getAssetSymbol.bind(assetsContract),
      getCollectibleTokenURI: assetsContract.getCollectibleTokenURI.bind(
        assetsContract,
      ),
      getOwnerOf: assetsContract.getOwnerOf.bind(assetsContract),
      balanceOfERC1155Collectible: assetsContract.balanceOfERC1155Collectible.bind(
        assetsContract,
      ),
      uriERC1155Collectible: assetsContract.uriERC1155Collectible.bind(
        assetsContract,
      ),
    });

    preferences.update({ selectedAddress: OWNER_ADDRESS });

    sandbox
      .stub(collectiblesController, 'isCollectibleOwner' as any)
      .returns(true);

    nock(OPEN_SEA_HOST)
      .get(`${OPEN_SEA_PATH}/asset_contract/0x01`)
      .reply(200, {
        description: 'Description',
        image_url: 'url',
        name: 'Name',
        symbol: 'FOO',
        total_supply: 0,
      })
      .get(`${OPEN_SEA_PATH}/asset_contract/0x02`)
      .reply(200, {
        description: 'Description',
        image_url: 'url',
        name: 'Name',
        symbol: 'FOU',
        total_supply: 10,
      })
      .get(`${OPEN_SEA_PATH}/asset/0x01/1`)
      .reply(200, {
        description: 'Description',
        image_original_url: 'url',
        image_url: 'url',
        name: 'Name',
        asset_contract: {
          schema_name: 'ERC1155',
        },
        collection: {
          name: 'Collection Name',
          image_url: 'collection.url',
        },
      })
      .get(
        `${OPEN_SEA_PATH}/asset/0x2aEa4Add166EBf38b63d09a75dE1a7b94Aa24163/1203`,
      )
      .reply(200, {
        image_original_url: 'Kudos url',
        name: 'Kudos Name',
        description: 'Kudos Description',
        asset_contract: {
          schema_name: 'ERC721',
        },
        collection: {
          name: 'Collection Name',
          image_url: 'collection.url',
        },
      })
      .get(
        `${OPEN_SEA_PATH}/asset/0x6EbeAf8e8E946F0716E6533A6f2cefc83f60e8Ab/798958393`,
      )
      .replyWithError(new TypeError('Failed to fetch'))
      .get(
        `${OPEN_SEA_PATH}/asset_contract/0x6EbeAf8e8E946F0716E6533A6f2cefc83f60e8Ab`,
      )
      .replyWithError(new TypeError('Failed to fetch'))
      .get(
        `${OPEN_SEA_PATH}/asset_contract/0x2aEa4Add166EBf38b63d09a75dE1a7b94Aa24163`,
      )
      .reply(200, {
        description: 'Kudos Description',
        image_url: 'Kudos url',
        name: 'Kudos',
        symbol: 'KDO',
        total_supply: 10,
      });

    nock('https://ipfs.gitcoin.co:443')
      .get('/api/v0/cat/QmPmt6EAaioN78ECnW5oCL8v2YvVSpoBjLCjrXhhsAvoov')
      .reply(200, {
        image: 'Kudos Image (from uri)',
        name: 'Kudos Name (from uri)',
        description: 'Kudos Description (from uri)',
      });

    nock(OPEN_SEA_HOST)
      .get(
        '/api/v1/metadata/0x495f947276749Ce646f68AC8c248420045cb7b5e/0x5a3ca5cd63807ce5e4d7841ab32ce6b6d9bbba2d000000000000010000000001',
      )
      .reply(200, {
        name: 'name (from contract uri)',
        description: null,
        external_link: null,
        image: 'image (from contract uri)',
        animation_url: null,
      });

    nock(OPEN_SEA_HOST)
      .get(
        '/api/v1/asset/0x495f947276749Ce646f68AC8c248420045cb7b5e/40815311521795738946686668571398122012172359753720345430028676522525371400193',
      )
      .reply(200, {
        num_sales: 1,
        image_original_url: 'image.uri',
        name: 'name',
        image: 'image',
        description: 'description',
        asset_contract: { schema_name: 'ERC1155' },
        collection: { name: 'collection', image_uri: 'collection.uri' },
      });

    nock(CLOUDFARE_PATH).get(DEPRESSIONIST_IPFS_PATH).reply(200, {
      name: 'name',
      image: 'image',
      description: 'description',
    });
  });

  afterEach(() => {
    nock.cleanAll();
    sandbox.reset();
  });

  it('should set default state', () => {
    expect(collectiblesController.state).toStrictEqual({
      allCollectibleContracts: {},
      allCollectibles: {},
      ignoredCollectibles: [],
    });
  });

<<<<<<< HEAD
  it('should add collectible and collectible contract', async () => {
    const { selectedAddress, chainId } = collectiblesController.config;
    await collectiblesController.addCollectible('0x01', '1', {
      name: 'name',
      image: 'image',
      description: 'description',
      standard: 'standard',
    });

    expect(
      collectiblesController.state.allCollectibles[selectedAddress][chainId][0],
    ).toStrictEqual({
      address: '0x01',
      description: 'description',
      image: 'image',
      name: 'name',
      tokenId: '1',
      standard: 'standard',
    });

    expect(
      collectiblesController.state.allCollectibleContracts[selectedAddress][
        chainId
      ][0],
    ).toStrictEqual({
      address: '0x01',
      description: 'Description',
      logo: 'url',
      name: 'Name',
      symbol: 'FOO',
      totalSupply: 0,
=======
  describe('addCollectible', () => {
    it('should add collectible and collectible contract', async () => {
      await collectiblesController.addCollectible('0x01', '1', {
        name: 'name',
        image: 'image',
        description: 'description',
        standard: 'standard',
      });

      expect(collectiblesController.state.collectibles[0]).toStrictEqual({
        address: '0x01',
        description: 'description',
        image: 'image',
        name: 'name',
        tokenId: '1',
        standard: 'standard',
      });

      expect(
        collectiblesController.state.collectibleContracts[0],
      ).toStrictEqual({
        address: '0x01',
        description: 'Description',
        logo: 'url',
        name: 'Name',
        symbol: 'FOO',
        totalSupply: 0,
      });
>>>>>>> 14197437
    });

<<<<<<< HEAD
  it('should update collectible if image is different', async () => {
    const { selectedAddress, chainId } = collectiblesController.config;

    await collectiblesController.addCollectible('0x01', '1', {
      name: 'name',
      image: 'image',
      description: 'description',
      standard: 'standard',
    });

    expect(
      collectiblesController.state.allCollectibles[selectedAddress][chainId][0],
    ).toStrictEqual({
      address: '0x01',
      description: 'description',
      image: 'image',
      name: 'name',
      standard: 'standard',
      tokenId: '1',
    });
=======
    it('should add collectible by selected address', async () => {
      const firstAddress = '0x123';
      const secondAddress = '0x321';
      sandbox
        .stub(collectiblesController, 'getCollectibleInformation' as any)
        .returns({ name: 'name', image: 'url', description: 'description' });
      preferences.update({ selectedAddress: firstAddress });
      await collectiblesController.addCollectible('0x01', '1234');
      preferences.update({ selectedAddress: secondAddress });
      await collectiblesController.addCollectible('0x02', '4321');
      preferences.update({ selectedAddress: firstAddress });
      expect(collectiblesController.state.collectibles[0]).toStrictEqual({
        address: '0x01',
        description: 'description',
        image: 'url',
        name: 'name',
        tokenId: '1234',
      });
    });

    it('should update collectible if image is different', async () => {
      await collectiblesController.addCollectible('0x01', '1', {
        name: 'name',
        image: 'image',
        description: 'description',
        standard: 'standard',
      });
>>>>>>> 14197437

      expect(collectiblesController.state.collectibles[0]).toStrictEqual({
        address: '0x01',
        description: 'description',
        image: 'image',
        name: 'name',
        standard: 'standard',
        tokenId: '1',
      });

<<<<<<< HEAD
    expect(
      collectiblesController.state.allCollectibles[selectedAddress][chainId][0],
    ).toStrictEqual({
      address: '0x01',
      description: 'description',
      image: 'image-updated',
      name: 'name',
      tokenId: '1',
      standard: 'standard',
    });
  });

  it('should not duplicate collectible nor collectible contract if already added', async () => {
    const { selectedAddress, chainId } = collectiblesController.config;
    await collectiblesController.addCollectible('0x01', '1', {
      name: 'name',
      image: 'image',
      description: 'description',
      standard: 'standard',
    });

    await collectiblesController.addCollectible('0x01', '1', {
      name: 'name',
      image: 'image',
      description: 'description',
      standard: 'standard',
    });

    expect(
      collectiblesController.state.allCollectibles[selectedAddress][chainId],
    ).toHaveLength(1);

    expect(
      collectiblesController.state.allCollectibleContracts[selectedAddress][
        chainId
      ],
    ).toHaveLength(1);
  });

  it('should not add collectible contract if collectible contract already exists', async () => {
    const { selectedAddress, chainId } = collectiblesController.config;

    await collectiblesController.addCollectible('0x01', '1', {
      name: 'name',
      image: 'image',
      description: 'description',
      standard: 'standard',
    });

    await collectiblesController.addCollectible('0x01', '2', {
      name: 'name',
      image: 'image',
      description: 'description',
      standard: 'standard',
    });

    expect(
      collectiblesController.state.allCollectibles[selectedAddress][chainId],
    ).toHaveLength(2);

    expect(
      collectiblesController.state.allCollectibleContracts[selectedAddress][
        chainId
      ],
    ).toHaveLength(1);
  });

  it('should add collectible and get information from OpenSea', async () => {
    const { selectedAddress, chainId } = collectiblesController.config;
    await collectiblesController.addCollectible('0x01', '1');
    expect(
      collectiblesController.state.allCollectibles[selectedAddress][chainId][0],
    ).toStrictEqual({
      address: '0x01',
      description: 'Description',
      imageOriginal: 'url',
      image: 'url',
      name: 'Name',
      standard: 'ERC1155',
      tokenId: '1',
      collectionName: 'Collection Name',
      collectionImage: 'collection.url',
=======
      await collectiblesController.addCollectible('0x01', '1', {
        name: 'name',
        image: 'image-updated',
        description: 'description',
        standard: 'standard',
      });

      expect(collectiblesController.state.collectibles[0]).toStrictEqual({
        address: '0x01',
        description: 'description',
        image: 'image-updated',
        name: 'name',
        tokenId: '1',
        standard: 'standard',
      });
    });

    it('should not duplicate collectible nor collectible contract if already added', async () => {
      await collectiblesController.addCollectible('0x01', '1', {
        name: 'name',
        image: 'image',
        description: 'description',
        standard: 'standard',
      });

      await collectiblesController.addCollectible('0x01', '1', {
        name: 'name',
        image: 'image',
        description: 'description',
        standard: 'standard',
      });
      expect(collectiblesController.state.collectibles).toHaveLength(1);
      expect(collectiblesController.state.collectibleContracts).toHaveLength(1);
    });

    it('should not add collectible contract if collectible contract already exists', async () => {
      await collectiblesController.addCollectible('0x01', '1', {
        name: 'name',
        image: 'image',
        description: 'description',
        standard: 'standard',
      });

      await collectiblesController.addCollectible('0x01', '2', {
        name: 'name',
        image: 'image',
        description: 'description',
        standard: 'standard',
      });
      expect(collectiblesController.state.collectibles).toHaveLength(2);
      expect(collectiblesController.state.collectibleContracts).toHaveLength(1);
>>>>>>> 14197437
    });

<<<<<<< HEAD
  it('should add collectible erc1155 and get collectible contract information from contract', async () => {
    assetsContract.configure({ provider: MAINNET_PROVIDER });
    const { selectedAddress, chainId } = collectiblesController.config;

    await collectiblesController.addCollectible(
      ERC1155_COLLECTIBLE_ADDRESS,
      ERC1155_COLLECTIBLE_ID,
    );

    expect(
      collectiblesController.state.allCollectibles[selectedAddress][chainId][0],
    ).toStrictEqual({
      address: ERC1155_COLLECTIBLE_ADDRESS,
      image: 'image (from contract uri)',
      name: 'name (from contract uri)',
      description: 'description',
      tokenId:
        '40815311521795738946686668571398122012172359753720345430028676522525371400193',
      collectionName: 'collection',
      imageOriginal: 'image.uri',
      numberOfSales: 1,
      standard: 'ERC1155',
=======
    it('should add collectible and get information from OpenSea', async () => {
      await collectiblesController.addCollectible('0x01', '1');
      expect(collectiblesController.state.collectibles[0]).toStrictEqual({
        address: '0x01',
        description: 'Description',
        imageOriginal: 'url',
        image: 'url',
        name: 'Name',
        standard: 'ERC1155',
        tokenId: '1',
        collectionName: 'Collection Name',
        collectionImage: 'collection.url',
      });
>>>>>>> 14197437
    });

<<<<<<< HEAD
  it('should add collectible erc721 and get collectible contract information from contract and OpenSea', async () => {
    assetsContract.configure({ provider: MAINNET_PROVIDER });
    const { selectedAddress, chainId } = collectiblesController.config;
    sandbox
      .stub(
        collectiblesController,
        'getCollectibleContractInformationFromApi' as any,
      )
      .returns(undefined);

    await collectiblesController.addCollectible(ERC721_KUDOSADDRESS, '1203');
    expect(
      collectiblesController.state.allCollectibles[selectedAddress][chainId][0],
    ).toStrictEqual({
      address: ERC721_KUDOSADDRESS,
      image: 'Kudos Image (from uri)',
      name: 'Kudos Name (from uri)',
      description: 'Kudos Description (from uri)',
      tokenId: '1203',
      collectionImage: 'collection.url',
      collectionName: 'Collection Name',
      imageOriginal: 'Kudos url',
      standard: 'ERC721',
    });

    expect(
      collectiblesController.state.allCollectibleContracts[selectedAddress][
        chainId
      ][0],
    ).toStrictEqual({
      address: ERC721_KUDOSADDRESS,
      name: 'KudosToken',
      symbol: 'KDO',
    });
  });

  it('should add collectible erc721 and get collectible contract information only from contract', async () => {
    assetsContract.configure({ provider: MAINNET_PROVIDER });
    const { selectedAddress, chainId } = collectiblesController.config;
    sandbox
      .stub(
        collectiblesController,
        'getCollectibleContractInformationFromApi' as any,
      )
      .returns(undefined);

    sandbox
      .stub(collectiblesController, 'getCollectibleInformationFromApi' as any)
      .returns(undefined);
    await collectiblesController.addCollectible(ERC721_KUDOSADDRESS, '1203');
    expect(
      collectiblesController.state.allCollectibles[selectedAddress][chainId][0],
    ).toStrictEqual({
      address: ERC721_KUDOSADDRESS,
      image: 'Kudos Image (from uri)',
      name: 'Kudos Name (from uri)',
      description: 'Kudos Description (from uri)',
      tokenId: '1203',
      standard: 'ERC721',
    });

    expect(
      collectiblesController.state.allCollectibleContracts[selectedAddress][
        chainId
      ][0],
    ).toStrictEqual({
      address: ERC721_KUDOSADDRESS,
      name: 'KudosToken',
      symbol: 'KDO',
    });
  });

  it('should add collectible by selected address', async () => {
    const { chainId } = collectiblesController.config;
    const firstAddress = '0x123';
    const secondAddress = '0x321';

    sandbox
      .stub(collectiblesController, 'getCollectibleInformation' as any)
      .returns({ name: 'name', image: 'url', description: 'description' });
    preferences.update({ selectedAddress: firstAddress });
    await collectiblesController.addCollectible('0x01', '1234');
    preferences.update({ selectedAddress: secondAddress });
    await collectiblesController.addCollectible('0x02', '4321');
    preferences.update({ selectedAddress: firstAddress });
    expect(
      collectiblesController.state.allCollectibles[firstAddress][chainId][0],
    ).toStrictEqual({
      address: '0x01',
      description: 'description',
      image: 'url',
      name: 'name',
      tokenId: '1234',
    });
  });

  it('should add collectible by provider type', async () => {
    const firstNetworkType = 'rinkeby';
    const secondNetworkType = 'ropsten';
    const { selectedAddress } = collectiblesController.config;
    sandbox
      .stub(collectiblesController, 'getCollectibleInformation' as any)
      .returns({ name: 'name', image: 'url', description: 'description' });
=======
    it('should add collectible erc1155 and get collectible contract information from contract', async () => {
      assetsContract.configure({ provider: MAINNET_PROVIDER });
      await collectiblesController.addCollectible(
        ERC1155_COLLECTIBLE_ADDRESS,
        ERC1155_COLLECTIBLE_ID,
      );

      expect(collectiblesController.state.collectibles[0]).toStrictEqual({
        address: ERC1155_COLLECTIBLE_ADDRESS,
        image: 'image (from contract uri)',
        name: 'name (from contract uri)',
        description: 'description',
        tokenId:
          '40815311521795738946686668571398122012172359753720345430028676522525371400193',
        collectionName: 'collection',
        imageOriginal: 'image.uri',
        numberOfSales: 1,
        standard: 'ERC1155',
      });
    });

    it('should add collectible erc721 and get collectible contract information from contract and OpenSea', async () => {
      assetsContract.configure({ provider: MAINNET_PROVIDER });

      sandbox
        .stub(
          collectiblesController,
          'getCollectibleContractInformationFromApi' as any,
        )
        .returns(undefined);

      await collectiblesController.addCollectible(ERC721_KUDOSADDRESS, '1203');
      expect(collectiblesController.state.collectibles[0]).toStrictEqual({
        address: ERC721_KUDOSADDRESS,
        image: 'Kudos Image (from uri)',
        name: 'Kudos Name (from uri)',
        description: 'Kudos Description (from uri)',
        tokenId: '1203',
        collectionImage: 'collection.url',
        collectionName: 'Collection Name',
        imageOriginal: 'Kudos url',
        standard: 'ERC721',
      });

      expect(
        collectiblesController.state.collectibleContracts[0],
      ).toStrictEqual({
        address: ERC721_KUDOSADDRESS,
        name: 'KudosToken',
        symbol: 'KDO',
      });
    });

    it('should add collectible erc721 and get collectible contract information only from contract', async () => {
      assetsContract.configure({ provider: MAINNET_PROVIDER });

      sandbox
        .stub(
          collectiblesController,
          'getCollectibleContractInformationFromApi' as any,
        )
        .returns(undefined);

      sandbox
        .stub(collectiblesController, 'getCollectibleInformationFromApi' as any)
        .returns(undefined);
      await collectiblesController.addCollectible(ERC721_KUDOSADDRESS, '1203');
      expect(collectiblesController.state.collectibles[0]).toStrictEqual({
        address: ERC721_KUDOSADDRESS,
        image: 'Kudos Image (from uri)',
        name: 'Kudos Name (from uri)',
        description: 'Kudos Description (from uri)',
        tokenId: '1203',
        standard: 'ERC721',
      });
>>>>>>> 14197437

      expect(
        collectiblesController.state.collectibleContracts[0],
      ).toStrictEqual({
        address: ERC721_KUDOSADDRESS,
        name: 'KudosToken',
        symbol: 'KDO',
      });
    });

    it('should add collectible by provider type', async () => {
      const firstNetworkType = 'rinkeby';
      const secondNetworkType = 'ropsten';
      sandbox
        .stub(collectiblesController, 'getCollectibleInformation' as any)
        .returns({ name: 'name', image: 'url', description: 'description' });

      network.update({
        provider: {
          type: firstNetworkType,
          chainId: NetworksChainId[firstNetworkType],
        },
      });
      await collectiblesController.addCollectible('0x01', '1234');
      network.update({
        provider: {
          type: secondNetworkType,
          chainId: NetworksChainId[secondNetworkType],
        },
      });
      expect(collectiblesController.state.collectibles).toHaveLength(0);
      network.update({
        provider: {
          type: firstNetworkType,
          chainId: NetworksChainId[firstNetworkType],
        },
      });

      expect(collectiblesController.state.collectibles[0]).toStrictEqual({
        address: '0x01',
        description: 'description',
        image: 'url',
        name: 'name',
        tokenId: '1234',
      });
    });

<<<<<<< HEAD
    network.update({
      provider: {
        type: firstNetworkType,
        chainId: NetworksChainId[firstNetworkType],
      },
    });

    expect(
      collectiblesController.state.allCollectibles[selectedAddress]?.[
        NetworksChainId[secondNetworkType]
      ] || [],
    ).toHaveLength(0);

    expect(
      collectiblesController.state.allCollectibles[selectedAddress][
        NetworksChainId[firstNetworkType]
      ][0],
    ).toStrictEqual({
      address: '0x01',
      description: 'description',
      image: 'url',
      name: 'name',
      tokenId: '1234',
=======
    it('should not add collectibles with no contract information when auto detecting', async () => {
      await collectiblesController.addCollectible(
        '0x6EbeAf8e8E946F0716E6533A6f2cefc83f60e8Ab',
        '123',
        undefined,
        true,
      );
      expect(collectiblesController.state.collectibles).toStrictEqual([]);
      expect(collectiblesController.state.collectibleContracts).toStrictEqual(
        [],
      );

      await collectiblesController.addCollectible(
        ERC721_KUDOSADDRESS,
        '1203',
        undefined,
        true,
      );

      expect(collectiblesController.state.collectibles).toStrictEqual([
        {
          address: ERC721_KUDOSADDRESS,
          description: 'Kudos Description',
          imageOriginal: 'Kudos url',
          name: 'Kudos Name',
          image: null,
          standard: 'ERC721',
          tokenId: '1203',
          collectionImage: 'collection.url',
          collectionName: 'Collection Name',
        },
      ]);

      expect(collectiblesController.state.collectibleContracts).toStrictEqual([
        {
          address: ERC721_KUDOSADDRESS,
          description: 'Kudos Description',
          logo: 'Kudos url',
          name: 'Kudos',
          symbol: 'KDO',
          totalSupply: 10,
        },
      ]);
    });

    it('should not add duplicate collectibles to the ignoredCollectibles list', async () => {
      await collectiblesController.addCollectible('0x01', '1', {
        name: 'name',
        image: 'image',
        description: 'description',
        standard: 'standard',
      });

      await collectiblesController.addCollectible('0x01', '2', {
        name: 'name',
        image: 'image',
        description: 'description',
        standard: 'standard',
      });

      expect(collectiblesController.state.collectibles).toHaveLength(2);
      expect(collectiblesController.state.ignoredCollectibles).toHaveLength(0);

      collectiblesController.removeAndIgnoreCollectible('0x01', '1');
      expect(collectiblesController.state.collectibles).toHaveLength(1);
      expect(collectiblesController.state.ignoredCollectibles).toHaveLength(1);

      await collectiblesController.addCollectible('0x01', '1', {
        name: 'name',
        image: 'image',
        description: 'description',
        standard: 'standard',
      });
      expect(collectiblesController.state.collectibles).toHaveLength(2);
      expect(collectiblesController.state.ignoredCollectibles).toHaveLength(1);

      collectiblesController.removeAndIgnoreCollectible('0x01', '1');
      expect(collectiblesController.state.collectibles).toHaveLength(1);
      expect(collectiblesController.state.ignoredCollectibles).toHaveLength(1);
>>>>>>> 14197437
    });

<<<<<<< HEAD
  it('should not add collectibles with no contract information when auto detecting', async () => {
    const { selectedAddress, chainId } = collectiblesController.config;
    await collectiblesController.addCollectible(
      '0x6EbeAf8e8E946F0716E6533A6f2cefc83f60e8Ab',
      '123',
      undefined,
      {
        autodetected: true,
        address: selectedAddress,
        chainId,
      },
    );

    expect(
      collectiblesController.state.allCollectibles[selectedAddress]?.[
        chainId
      ] || [],
    ).toStrictEqual([]);

    expect(
      collectiblesController.state.allCollectibleContracts[selectedAddress]?.[
        chainId
      ] || [],
    ).toStrictEqual([]);

    await collectiblesController.addCollectible(
      ERC721_KUDOSADDRESS,
      '1203',
      undefined,
      {
        autodetected: true,
        address: selectedAddress,
        chainId,
      },
    );

    expect(
      collectiblesController.state.allCollectibles[selectedAddress][chainId],
    ).toStrictEqual([
      {
        address: ERC721_KUDOSADDRESS,
        description: 'Kudos Description',
        imageOriginal: 'Kudos url',
        name: 'Kudos Name',
        image: null,
        standard: 'ERC721',
        tokenId: '1203',
        collectionImage: 'collection.url',
        collectionName: 'Collection Name',
      },
    ]);

    expect(
      collectiblesController.state.allCollectibleContracts[selectedAddress]?.[
        chainId
      ] || [],
    ).toStrictEqual([
      {
        address: ERC721_KUDOSADDRESS,
        description: 'Kudos Description',
        logo: 'Kudos url',
        name: 'Kudos',
        symbol: 'KDO',
        totalSupply: 10,
      },
    ]);
  });

  it('should remove collectible and collectible contract', async () => {
    const { selectedAddress, chainId } = collectiblesController.config;

    await collectiblesController.addCollectible('0x01', '1', {
      name: 'name',
      image: 'image',
      description: 'description',
      standard: 'standard',
    });
    collectiblesController.removeCollectible('0x01', '1');
    expect(
      collectiblesController.state.allCollectibles[selectedAddress][chainId],
    ).toHaveLength(0);

    expect(
      collectiblesController.state.allCollectibleContracts[selectedAddress][
        chainId
      ],
    ).toHaveLength(0);
  });

  it('should not remove collectible contract if collectible still exists', async () => {
    const { selectedAddress, chainId } = collectiblesController.config;

    await collectiblesController.addCollectible('0x01', '1', {
      name: 'name',
      image: 'image',
      description: 'description',
      standard: 'standard',
=======
    it('should add collectible with metadata hosted in IPFS', async () => {
      assetsContract.configure({ provider: MAINNET_PROVIDER });
      collectiblesController.configure({ ipfsGateway: CLOUDFARE_PATH });
      await collectiblesController.addCollectible(
        ERC1155_DEPRESSIONIST_ADDRESS,
        ERC1155_DEPRESSIONIST_ID,
      );

      expect(
        collectiblesController.state.collectibleContracts[0],
      ).toStrictEqual({
        address: '0x18E8E76aeB9E2d9FA2A2b88DD9CF3C8ED45c3660',
        name: "Maltjik.jpg's Depressionists",
        symbol: 'DPNS',
      });

      expect(collectiblesController.state.collectibles[0]).toStrictEqual({
        address: '0x18E8E76aeB9E2d9FA2A2b88DD9CF3C8ED45c3660',
        tokenId: '36',
        image: 'image',
        name: 'name',
        description: 'description',
        standard: 'ERC721',
      });
    });
  });

  describe('addCollectibleVerifyOwnership', () => {
    it('should verify ownership by selected address and add collectible', async () => {
      const firstAddress = '0x123';
      const secondAddress = '0x321';
      sandbox
        .stub(collectiblesController, 'getCollectibleInformation' as any)
        .returns({ name: 'name', image: 'url', description: 'description' });
      preferences.update({ selectedAddress: firstAddress });
      await collectiblesController.addCollectibleVerifyOwnership(
        '0x01',
        '1234',
      );
      preferences.update({ selectedAddress: secondAddress });
      await collectiblesController.addCollectibleVerifyOwnership(
        '0x02',
        '4321',
      );
      preferences.update({ selectedAddress: firstAddress });
      expect(collectiblesController.state.collectibles[0]).toStrictEqual({
        address: '0x01',
        description: 'description',
        image: 'url',
        name: 'name',
        tokenId: '1234',
      });
>>>>>>> 14197437
    });

    it('should throw an error if selected address is not owner of input collectible', async () => {
      sandbox.restore();
      sandbox
        .stub(collectiblesController, 'isCollectibleOwner' as any)
        .returns(false);
      const firstAddress = '0x123';
      preferences.update({ selectedAddress: firstAddress });
      const result = async () =>
        await collectiblesController.addCollectibleVerifyOwnership(
          '0x01',
          '1234',
        );
      const error = 'This collectible is not owned by the user';
      await expect(result).rejects.toThrow(error);
    });
<<<<<<< HEAD
    collectiblesController.removeCollectible('0x01', '1');
    expect(
      collectiblesController.state.allCollectibles[selectedAddress][chainId],
    ).toHaveLength(1);

    expect(
      collectiblesController.state.allCollectibleContracts[selectedAddress][
        chainId
      ],
    ).toHaveLength(1);
  });

  it('should remove collectible by selected address', async () => {
    const { chainId } = collectiblesController.config;
    sandbox
      .stub(collectiblesController, 'getCollectibleInformation' as any)
      .returns({ name: 'name', image: 'url', description: 'description' });
    const firstAddress = '0x123';
    const secondAddress = '0x321';
    preferences.update({ selectedAddress: firstAddress });
    await collectiblesController.addCollectible('0x02', '4321');
    preferences.update({ selectedAddress: secondAddress });
    await collectiblesController.addCollectible('0x01', '1234');
    collectiblesController.removeCollectible('0x01', '1234');
    expect(
      collectiblesController.state.allCollectibles[secondAddress][chainId],
    ).toHaveLength(0);
    preferences.update({ selectedAddress: firstAddress });
    expect(
      collectiblesController.state.allCollectibles[firstAddress][chainId][0],
    ).toStrictEqual({
      address: '0x02',
      description: 'description',
      image: 'url',
      name: 'name',
      tokenId: '4321',
=======
  });

  describe('RemoveCollectible', () => {
    it('should remove collectible and collectible contract', async () => {
      await collectiblesController.addCollectible('0x01', '1', {
        name: 'name',
        image: 'image',
        description: 'description',
        standard: 'standard',
      });
      collectiblesController.removeCollectible('0x01', '1');
      expect(collectiblesController.state.collectibles).toHaveLength(0);
      expect(collectiblesController.state.collectibleContracts).toHaveLength(0);
>>>>>>> 14197437
    });

<<<<<<< HEAD
  it('should remove collectible by provider type', async () => {
    const { selectedAddress } = collectiblesController.config;

    sandbox
      .stub(collectiblesController, 'getCollectibleInformation' as any)
      .returns({ name: 'name', image: 'url', description: 'description' });
    const firstNetworkType = 'rinkeby';
    const secondNetworkType = 'ropsten';
    network.update({
      provider: {
        type: firstNetworkType,
        chainId: NetworksChainId[firstNetworkType],
      },
    });
    await collectiblesController.addCollectible('0x02', '4321');
    network.update({
      provider: {
        type: secondNetworkType,
        chainId: NetworksChainId[secondNetworkType],
      },
    });
    await collectiblesController.addCollectible('0x01', '1234');
    // collectiblesController.removeToken('0x01');
    collectiblesController.removeCollectible('0x01', '1234');
    expect(
      collectiblesController.state.allCollectibles[selectedAddress][
        NetworksChainId[secondNetworkType]
      ],
    ).toHaveLength(0);

    network.update({
      provider: {
        type: firstNetworkType,
        chainId: NetworksChainId[firstNetworkType],
      },
    });

    expect(
      collectiblesController.state.allCollectibles[selectedAddress][
        NetworksChainId[firstNetworkType]
      ][0],
    ).toStrictEqual({
      address: '0x02',
      description: 'description',
      image: 'url',
      name: 'name',
      tokenId: '4321',
=======
    it('should not remove collectible contract if collectible still exists', async () => {
      await collectiblesController.addCollectible('0x01', '1', {
        name: 'name',
        image: 'image',
        description: 'description',
        standard: 'standard',
      });

      await collectiblesController.addCollectible('0x01', '2', {
        name: 'name',
        image: 'image',
        description: 'description',
        standard: 'standard',
      });
      collectiblesController.removeCollectible('0x01', '1');
      expect(collectiblesController.state.collectibles).toHaveLength(1);
      expect(collectiblesController.state.collectibleContracts).toHaveLength(1);
    });

    it('should remove collectible by selected address', async () => {
      sandbox
        .stub(collectiblesController, 'getCollectibleInformation' as any)
        .returns({ name: 'name', image: 'url', description: 'description' });
      const firstAddress = '0x123';
      const secondAddress = '0x321';
      preferences.update({ selectedAddress: firstAddress });
      await collectiblesController.addCollectibleVerifyOwnership(
        '0x02',
        '4321',
      );
      preferences.update({ selectedAddress: secondAddress });
      await collectiblesController.addCollectibleVerifyOwnership(
        '0x01',
        '1234',
      );
      collectiblesController.removeCollectible('0x01', '1234');
      expect(collectiblesController.state.collectibles).toHaveLength(0);
      preferences.update({ selectedAddress: firstAddress });
      expect(collectiblesController.state.collectibles[0]).toStrictEqual({
        address: '0x02',
        description: 'description',
        image: 'url',
        name: 'name',
        tokenId: '4321',
      });
    });

    it('should remove collectible by provider type', async () => {
      sandbox
        .stub(collectiblesController, 'getCollectibleInformation' as any)
        .returns({ name: 'name', image: 'url', description: 'description' });
      const firstNetworkType = 'rinkeby';
      const secondNetworkType = 'ropsten';
      network.update({
        provider: {
          type: firstNetworkType,
          chainId: NetworksChainId[firstNetworkType],
        },
      });
      await collectiblesController.addCollectible('0x02', '4321');
      network.update({
        provider: {
          type: secondNetworkType,
          chainId: NetworksChainId[secondNetworkType],
        },
      });
      await collectiblesController.addCollectible('0x01', '1234');
      // collectiblesController.removeToken('0x01');
      collectiblesController.removeCollectible('0x01', '1234');
      expect(collectiblesController.state.collectibles).toHaveLength(0);
      network.update({
        provider: {
          type: firstNetworkType,
          chainId: NetworksChainId[firstNetworkType],
        },
      });

      expect(collectiblesController.state.collectibles[0]).toStrictEqual({
        address: '0x02',
        description: 'description',
        image: 'url',
        name: 'name',
        tokenId: '4321',
      });
>>>>>>> 14197437
    });
  });

  it('should subscribe to new sibling preference controllers', async () => {
    const networkType = 'rinkeby';
    const address = '0x123';
    preferences.update({ selectedAddress: address });
    expect(preferences.state.selectedAddress).toStrictEqual(address);
    network.update({
      provider: { type: networkType, chainId: NetworksChainId[networkType] },
    });
    expect(network.state.provider.type).toStrictEqual(networkType);
  });

<<<<<<< HEAD
  it('should not add duplicate collectibles to the ignoredCollectibles list', async () => {
    const { selectedAddress, chainId } = collectiblesController.config;

    await collectiblesController.addCollectible('0x01', '1', {
      name: 'name',
      image: 'image',
      description: 'description',
      standard: 'standard',
    });

    await collectiblesController.addCollectible('0x01', '2', {
      name: 'name',
      image: 'image',
      description: 'description',
      standard: 'standard',
    });

    expect(
      collectiblesController.state.allCollectibles[selectedAddress][chainId],
    ).toHaveLength(2);
    expect(collectiblesController.state.ignoredCollectibles).toHaveLength(0);

    collectiblesController.removeAndIgnoreCollectible('0x01', '1');
    expect(
      collectiblesController.state.allCollectibles[selectedAddress][chainId],
    ).toHaveLength(1);
    expect(collectiblesController.state.ignoredCollectibles).toHaveLength(1);

    await collectiblesController.addCollectible('0x01', '1', {
      name: 'name',
      image: 'image',
      description: 'description',
      standard: 'standard',
    });

    expect(
      collectiblesController.state.allCollectibles[selectedAddress][chainId],
    ).toHaveLength(2);
    expect(collectiblesController.state.ignoredCollectibles).toHaveLength(1);

    collectiblesController.removeAndIgnoreCollectible('0x01', '1');
    expect(
      collectiblesController.state.allCollectibles[selectedAddress][chainId],
    ).toHaveLength(1);
    expect(collectiblesController.state.ignoredCollectibles).toHaveLength(1);
  });

=======
>>>>>>> 14197437
  it('should be able to clear the ignoredCollectibles list', async () => {
    const { selectedAddress, chainId } = collectiblesController.config;

    await collectiblesController.addCollectible('0x02', '1', {
      name: 'name',
      image: 'image',
      description: 'description',
      standard: 'standard',
    });

    expect(
      collectiblesController.state.allCollectibles[selectedAddress][chainId],
    ).toHaveLength(1);
    expect(collectiblesController.state.ignoredCollectibles).toHaveLength(0);

    collectiblesController.removeAndIgnoreCollectible('0x02', '1');
    expect(
      collectiblesController.state.allCollectibles[selectedAddress][chainId],
    ).toHaveLength(0);
    expect(collectiblesController.state.ignoredCollectibles).toHaveLength(1);

    collectiblesController.clearIgnoredCollectibles();
    expect(collectiblesController.state.ignoredCollectibles).toHaveLength(0);
  });

  it('should set api key correctly', () => {
    collectiblesController.setApiKey('new-api-key');
    expect(collectiblesController.openSeaApiKey).toBe('new-api-key');
  });

  describe('isCollectibleOwner', () => {
    it('should verify the ownership of an ERC-721 collectible with the correct owner address', async () => {
      assetsContract.configure({ provider: MAINNET_PROVIDER });
      const isOwner = await collectiblesController.isCollectibleOwner(
        OWNER_ADDRESS,
        ERC721_COLLECTIBLE_ADDRESS,
        String(ERC721_COLLECTIBLE_ID),
      );
      expect(isOwner).toBe(true);
    });

    it('should not verify the ownership of an ERC-721 collectible with the wrong owner address', async () => {
      sandbox.restore();
      assetsContract.configure({ provider: MAINNET_PROVIDER });
      const isOwner = await collectiblesController.isCollectibleOwner(
        '0x0000000000000000000000000000000000000000',
        ERC721_COLLECTIBLE_ADDRESS,
        String(ERC721_COLLECTIBLE_ID),
      );
      expect(isOwner).toBe(false);
    });

<<<<<<< HEAD
  it('should add collectible with metadata hosted in IPFS', async () => {
    assetsContract.configure({ provider: MAINNET_PROVIDER });
    const { selectedAddress, chainId } = collectiblesController.config;
    await collectiblesController.addCollectible(
      ERC1155_DEPRESSIONIST_ADDRESS,
      ERC1155_DEPRESSIONIST_ID,
    );

    expect(
      collectiblesController.state.allCollectibleContracts[selectedAddress][
        chainId
      ][0],
    ).toStrictEqual({
      address: '0x18E8E76aeB9E2d9FA2A2b88DD9CF3C8ED45c3660',
      name: "Maltjik.jpg's Depressionists",
      symbol: 'DPNS',
    });

    expect(
      collectiblesController.state.allCollectibles[selectedAddress][chainId][0],
    ).toStrictEqual({
      address: '0x18E8E76aeB9E2d9FA2A2b88DD9CF3C8ED45c3660',
      tokenId: '36',
      image: 'image',
      name: 'name',
      description: 'description',
      standard: 'ERC721',
=======
    it('should verify the ownership of an ERC-1155 collectible with the correct owner address', async () => {
      assetsContract.configure({ provider: MAINNET_PROVIDER });
      const isOwner = await collectiblesController.isCollectibleOwner(
        OWNER_ADDRESS,
        ERC1155_COLLECTIBLE_ADDRESS,
        ERC1155_COLLECTIBLE_ID,
      );
      expect(isOwner).toBe(true);
    });

    it('should not verify the ownership of an ERC-1155 collectible with the wrong owner address', async () => {
      sandbox.restore();
      assetsContract.configure({ provider: MAINNET_PROVIDER });
      const isOwner = await collectiblesController.isCollectibleOwner(
        '0x0000000000000000000000000000000000000000',
        ERC1155_COLLECTIBLE_ADDRESS,
        ERC1155_COLLECTIBLE_ID,
      );
      expect(isOwner).toBe(false);
    });

    it('should throw an error for an unsupported standard', async () => {
      sandbox.restore();
      assetsContract.configure({ provider: MAINNET_PROVIDER });
      const error =
        'Unable to verify ownership. Probably because the standard is not supported or the chain is incorrect';
      const result = async () => {
        await collectiblesController.isCollectibleOwner(
          '0x0000000000000000000000000000000000000000',
          CRYPTOPUNK_ADDRESS,
          '0',
        );
      };
      await expect(result).rejects.toThrow(error);
>>>>>>> 14197437
    });
  });
});<|MERGE_RESOLUTION|>--- conflicted
+++ resolved
@@ -185,41 +185,9 @@
     });
   });
 
-<<<<<<< HEAD
-  it('should add collectible and collectible contract', async () => {
-    const { selectedAddress, chainId } = collectiblesController.config;
-    await collectiblesController.addCollectible('0x01', '1', {
-      name: 'name',
-      image: 'image',
-      description: 'description',
-      standard: 'standard',
-    });
-
-    expect(
-      collectiblesController.state.allCollectibles[selectedAddress][chainId][0],
-    ).toStrictEqual({
-      address: '0x01',
-      description: 'description',
-      image: 'image',
-      name: 'name',
-      tokenId: '1',
-      standard: 'standard',
-    });
-
-    expect(
-      collectiblesController.state.allCollectibleContracts[selectedAddress][
-        chainId
-      ][0],
-    ).toStrictEqual({
-      address: '0x01',
-      description: 'Description',
-      logo: 'url',
-      name: 'Name',
-      symbol: 'FOO',
-      totalSupply: 0,
-=======
   describe('addCollectible', () => {
     it('should add collectible and collectible contract', async () => {
+      const { selectedAddress, chainId } = collectiblesController.config;
       await collectiblesController.addCollectible('0x01', '1', {
         name: 'name',
         image: 'image',
@@ -227,7 +195,11 @@
         standard: 'standard',
       });
 
-      expect(collectiblesController.state.collectibles[0]).toStrictEqual({
+      expect(
+        collectiblesController.state.allCollectibles[selectedAddress][
+          chainId
+        ][0],
+      ).toStrictEqual({
         address: '0x01',
         description: 'description',
         image: 'image',
@@ -237,7 +209,9 @@
       });
 
       expect(
-        collectiblesController.state.collectibleContracts[0],
+        collectiblesController.state.allCollectibleContracts[selectedAddress][
+          chainId
+        ][0],
       ).toStrictEqual({
         address: '0x01',
         description: 'Description',
@@ -246,34 +220,13 @@
         symbol: 'FOO',
         totalSupply: 0,
       });
->>>>>>> 14197437
-    });
-
-<<<<<<< HEAD
-  it('should update collectible if image is different', async () => {
-    const { selectedAddress, chainId } = collectiblesController.config;
-
-    await collectiblesController.addCollectible('0x01', '1', {
-      name: 'name',
-      image: 'image',
-      description: 'description',
-      standard: 'standard',
-    });
-
-    expect(
-      collectiblesController.state.allCollectibles[selectedAddress][chainId][0],
-    ).toStrictEqual({
-      address: '0x01',
-      description: 'description',
-      image: 'image',
-      name: 'name',
-      standard: 'standard',
-      tokenId: '1',
-    });
-=======
+    });
+
     it('should add collectible by selected address', async () => {
+      const { chainId } = collectiblesController.config;
       const firstAddress = '0x123';
       const secondAddress = '0x321';
+
       sandbox
         .stub(collectiblesController, 'getCollectibleInformation' as any)
         .returns({ name: 'name', image: 'url', description: 'description' });
@@ -282,7 +235,9 @@
       preferences.update({ selectedAddress: secondAddress });
       await collectiblesController.addCollectible('0x02', '4321');
       preferences.update({ selectedAddress: firstAddress });
-      expect(collectiblesController.state.collectibles[0]).toStrictEqual({
+      expect(
+        collectiblesController.state.allCollectibles[firstAddress][chainId][0],
+      ).toStrictEqual({
         address: '0x01',
         description: 'description',
         image: 'url',
@@ -292,15 +247,20 @@
     });
 
     it('should update collectible if image is different', async () => {
+      const { selectedAddress, chainId } = collectiblesController.config;
+
       await collectiblesController.addCollectible('0x01', '1', {
         name: 'name',
         image: 'image',
         description: 'description',
         standard: 'standard',
       });
->>>>>>> 14197437
-
-      expect(collectiblesController.state.collectibles[0]).toStrictEqual({
+
+      expect(
+        collectiblesController.state.allCollectibles[selectedAddress][
+          chainId
+        ][0],
+      ).toStrictEqual({
         address: '0x01',
         description: 'description',
         image: 'image',
@@ -309,90 +269,6 @@
         tokenId: '1',
       });
 
-<<<<<<< HEAD
-    expect(
-      collectiblesController.state.allCollectibles[selectedAddress][chainId][0],
-    ).toStrictEqual({
-      address: '0x01',
-      description: 'description',
-      image: 'image-updated',
-      name: 'name',
-      tokenId: '1',
-      standard: 'standard',
-    });
-  });
-
-  it('should not duplicate collectible nor collectible contract if already added', async () => {
-    const { selectedAddress, chainId } = collectiblesController.config;
-    await collectiblesController.addCollectible('0x01', '1', {
-      name: 'name',
-      image: 'image',
-      description: 'description',
-      standard: 'standard',
-    });
-
-    await collectiblesController.addCollectible('0x01', '1', {
-      name: 'name',
-      image: 'image',
-      description: 'description',
-      standard: 'standard',
-    });
-
-    expect(
-      collectiblesController.state.allCollectibles[selectedAddress][chainId],
-    ).toHaveLength(1);
-
-    expect(
-      collectiblesController.state.allCollectibleContracts[selectedAddress][
-        chainId
-      ],
-    ).toHaveLength(1);
-  });
-
-  it('should not add collectible contract if collectible contract already exists', async () => {
-    const { selectedAddress, chainId } = collectiblesController.config;
-
-    await collectiblesController.addCollectible('0x01', '1', {
-      name: 'name',
-      image: 'image',
-      description: 'description',
-      standard: 'standard',
-    });
-
-    await collectiblesController.addCollectible('0x01', '2', {
-      name: 'name',
-      image: 'image',
-      description: 'description',
-      standard: 'standard',
-    });
-
-    expect(
-      collectiblesController.state.allCollectibles[selectedAddress][chainId],
-    ).toHaveLength(2);
-
-    expect(
-      collectiblesController.state.allCollectibleContracts[selectedAddress][
-        chainId
-      ],
-    ).toHaveLength(1);
-  });
-
-  it('should add collectible and get information from OpenSea', async () => {
-    const { selectedAddress, chainId } = collectiblesController.config;
-    await collectiblesController.addCollectible('0x01', '1');
-    expect(
-      collectiblesController.state.allCollectibles[selectedAddress][chainId][0],
-    ).toStrictEqual({
-      address: '0x01',
-      description: 'Description',
-      imageOriginal: 'url',
-      image: 'url',
-      name: 'Name',
-      standard: 'ERC1155',
-      tokenId: '1',
-      collectionName: 'Collection Name',
-      collectionImage: 'collection.url',
-=======
       await collectiblesController.addCollectible('0x01', '1', {
         name: 'name',
         image: 'image-updated',
@@ -400,7 +276,11 @@
         standard: 'standard',
       });
 
-      expect(collectiblesController.state.collectibles[0]).toStrictEqual({
+      expect(
+        collectiblesController.state.allCollectibles[selectedAddress][
+          chainId
+        ][0],
+      ).toStrictEqual({
         address: '0x01',
         description: 'description',
         image: 'image-updated',
@@ -411,6 +291,7 @@
     });
 
     it('should not duplicate collectible nor collectible contract if already added', async () => {
+      const { selectedAddress, chainId } = collectiblesController.config;
       await collectiblesController.addCollectible('0x01', '1', {
         name: 'name',
         image: 'image',
@@ -424,56 +305,26 @@
         description: 'description',
         standard: 'standard',
       });
-      expect(collectiblesController.state.collectibles).toHaveLength(1);
-      expect(collectiblesController.state.collectibleContracts).toHaveLength(1);
-    });
-
-    it('should not add collectible contract if collectible contract already exists', async () => {
-      await collectiblesController.addCollectible('0x01', '1', {
-        name: 'name',
-        image: 'image',
-        description: 'description',
-        standard: 'standard',
-      });
-
-      await collectiblesController.addCollectible('0x01', '2', {
-        name: 'name',
-        image: 'image',
-        description: 'description',
-        standard: 'standard',
-      });
-      expect(collectiblesController.state.collectibles).toHaveLength(2);
-      expect(collectiblesController.state.collectibleContracts).toHaveLength(1);
->>>>>>> 14197437
-    });
-
-<<<<<<< HEAD
-  it('should add collectible erc1155 and get collectible contract information from contract', async () => {
-    assetsContract.configure({ provider: MAINNET_PROVIDER });
-    const { selectedAddress, chainId } = collectiblesController.config;
-
-    await collectiblesController.addCollectible(
-      ERC1155_COLLECTIBLE_ADDRESS,
-      ERC1155_COLLECTIBLE_ID,
-    );
-
-    expect(
-      collectiblesController.state.allCollectibles[selectedAddress][chainId][0],
-    ).toStrictEqual({
-      address: ERC1155_COLLECTIBLE_ADDRESS,
-      image: 'image (from contract uri)',
-      name: 'name (from contract uri)',
-      description: 'description',
-      tokenId:
-        '40815311521795738946686668571398122012172359753720345430028676522525371400193',
-      collectionName: 'collection',
-      imageOriginal: 'image.uri',
-      numberOfSales: 1,
-      standard: 'ERC1155',
-=======
+
+      expect(
+        collectiblesController.state.allCollectibles[selectedAddress][chainId],
+      ).toHaveLength(1);
+
+      expect(
+        collectiblesController.state.allCollectibleContracts[selectedAddress][
+          chainId
+        ],
+      ).toHaveLength(1);
+    });
+
     it('should add collectible and get information from OpenSea', async () => {
+      const { selectedAddress, chainId } = collectiblesController.config;
       await collectiblesController.addCollectible('0x01', '1');
-      expect(collectiblesController.state.collectibles[0]).toStrictEqual({
+      expect(
+        collectiblesController.state.allCollectibles[selectedAddress][
+          chainId
+        ][0],
+      ).toStrictEqual({
         address: '0x01',
         description: 'Description',
         imageOriginal: 'url',
@@ -484,122 +335,22 @@
         collectionName: 'Collection Name',
         collectionImage: 'collection.url',
       });
->>>>>>> 14197437
-    });
-
-<<<<<<< HEAD
-  it('should add collectible erc721 and get collectible contract information from contract and OpenSea', async () => {
-    assetsContract.configure({ provider: MAINNET_PROVIDER });
-    const { selectedAddress, chainId } = collectiblesController.config;
-    sandbox
-      .stub(
-        collectiblesController,
-        'getCollectibleContractInformationFromApi' as any,
-      )
-      .returns(undefined);
-
-    await collectiblesController.addCollectible(ERC721_KUDOSADDRESS, '1203');
-    expect(
-      collectiblesController.state.allCollectibles[selectedAddress][chainId][0],
-    ).toStrictEqual({
-      address: ERC721_KUDOSADDRESS,
-      image: 'Kudos Image (from uri)',
-      name: 'Kudos Name (from uri)',
-      description: 'Kudos Description (from uri)',
-      tokenId: '1203',
-      collectionImage: 'collection.url',
-      collectionName: 'Collection Name',
-      imageOriginal: 'Kudos url',
-      standard: 'ERC721',
-    });
-
-    expect(
-      collectiblesController.state.allCollectibleContracts[selectedAddress][
-        chainId
-      ][0],
-    ).toStrictEqual({
-      address: ERC721_KUDOSADDRESS,
-      name: 'KudosToken',
-      symbol: 'KDO',
-    });
-  });
-
-  it('should add collectible erc721 and get collectible contract information only from contract', async () => {
-    assetsContract.configure({ provider: MAINNET_PROVIDER });
-    const { selectedAddress, chainId } = collectiblesController.config;
-    sandbox
-      .stub(
-        collectiblesController,
-        'getCollectibleContractInformationFromApi' as any,
-      )
-      .returns(undefined);
-
-    sandbox
-      .stub(collectiblesController, 'getCollectibleInformationFromApi' as any)
-      .returns(undefined);
-    await collectiblesController.addCollectible(ERC721_KUDOSADDRESS, '1203');
-    expect(
-      collectiblesController.state.allCollectibles[selectedAddress][chainId][0],
-    ).toStrictEqual({
-      address: ERC721_KUDOSADDRESS,
-      image: 'Kudos Image (from uri)',
-      name: 'Kudos Name (from uri)',
-      description: 'Kudos Description (from uri)',
-      tokenId: '1203',
-      standard: 'ERC721',
-    });
-
-    expect(
-      collectiblesController.state.allCollectibleContracts[selectedAddress][
-        chainId
-      ][0],
-    ).toStrictEqual({
-      address: ERC721_KUDOSADDRESS,
-      name: 'KudosToken',
-      symbol: 'KDO',
-    });
-  });
-
-  it('should add collectible by selected address', async () => {
-    const { chainId } = collectiblesController.config;
-    const firstAddress = '0x123';
-    const secondAddress = '0x321';
-
-    sandbox
-      .stub(collectiblesController, 'getCollectibleInformation' as any)
-      .returns({ name: 'name', image: 'url', description: 'description' });
-    preferences.update({ selectedAddress: firstAddress });
-    await collectiblesController.addCollectible('0x01', '1234');
-    preferences.update({ selectedAddress: secondAddress });
-    await collectiblesController.addCollectible('0x02', '4321');
-    preferences.update({ selectedAddress: firstAddress });
-    expect(
-      collectiblesController.state.allCollectibles[firstAddress][chainId][0],
-    ).toStrictEqual({
-      address: '0x01',
-      description: 'description',
-      image: 'url',
-      name: 'name',
-      tokenId: '1234',
-    });
-  });
-
-  it('should add collectible by provider type', async () => {
-    const firstNetworkType = 'rinkeby';
-    const secondNetworkType = 'ropsten';
-    const { selectedAddress } = collectiblesController.config;
-    sandbox
-      .stub(collectiblesController, 'getCollectibleInformation' as any)
-      .returns({ name: 'name', image: 'url', description: 'description' });
-=======
+    });
+
     it('should add collectible erc1155 and get collectible contract information from contract', async () => {
       assetsContract.configure({ provider: MAINNET_PROVIDER });
+      const { selectedAddress, chainId } = collectiblesController.config;
+
       await collectiblesController.addCollectible(
         ERC1155_COLLECTIBLE_ADDRESS,
         ERC1155_COLLECTIBLE_ID,
       );
 
-      expect(collectiblesController.state.collectibles[0]).toStrictEqual({
+      expect(
+        collectiblesController.state.allCollectibles[selectedAddress][
+          chainId
+        ][0],
+      ).toStrictEqual({
         address: ERC1155_COLLECTIBLE_ADDRESS,
         image: 'image (from contract uri)',
         name: 'name (from contract uri)',
@@ -615,7 +366,7 @@
 
     it('should add collectible erc721 and get collectible contract information from contract and OpenSea', async () => {
       assetsContract.configure({ provider: MAINNET_PROVIDER });
-
+      const { selectedAddress, chainId } = collectiblesController.config;
       sandbox
         .stub(
           collectiblesController,
@@ -624,7 +375,11 @@
         .returns(undefined);
 
       await collectiblesController.addCollectible(ERC721_KUDOSADDRESS, '1203');
-      expect(collectiblesController.state.collectibles[0]).toStrictEqual({
+      expect(
+        collectiblesController.state.allCollectibles[selectedAddress][
+          chainId
+        ][0],
+      ).toStrictEqual({
         address: ERC721_KUDOSADDRESS,
         image: 'Kudos Image (from uri)',
         name: 'Kudos Name (from uri)',
@@ -637,7 +392,9 @@
       });
 
       expect(
-        collectiblesController.state.collectibleContracts[0],
+        collectiblesController.state.allCollectibleContracts[selectedAddress][
+          chainId
+        ][0],
       ).toStrictEqual({
         address: ERC721_KUDOSADDRESS,
         name: 'KudosToken',
@@ -647,7 +404,7 @@
 
     it('should add collectible erc721 and get collectible contract information only from contract', async () => {
       assetsContract.configure({ provider: MAINNET_PROVIDER });
-
+      const { selectedAddress, chainId } = collectiblesController.config;
       sandbox
         .stub(
           collectiblesController,
@@ -659,7 +416,11 @@
         .stub(collectiblesController, 'getCollectibleInformationFromApi' as any)
         .returns(undefined);
       await collectiblesController.addCollectible(ERC721_KUDOSADDRESS, '1203');
-      expect(collectiblesController.state.collectibles[0]).toStrictEqual({
+      expect(
+        collectiblesController.state.allCollectibles[selectedAddress][
+          chainId
+        ][0],
+      ).toStrictEqual({
         address: ERC721_KUDOSADDRESS,
         image: 'Kudos Image (from uri)',
         name: 'Kudos Name (from uri)',
@@ -667,10 +428,11 @@
         tokenId: '1203',
         standard: 'ERC721',
       });
->>>>>>> 14197437
-
-      expect(
-        collectiblesController.state.collectibleContracts[0],
+
+      expect(
+        collectiblesController.state.allCollectibleContracts[selectedAddress][
+          chainId
+        ][0],
       ).toStrictEqual({
         address: ERC721_KUDOSADDRESS,
         name: 'KudosToken',
@@ -681,6 +443,7 @@
     it('should add collectible by provider type', async () => {
       const firstNetworkType = 'rinkeby';
       const secondNetworkType = 'ropsten';
+      const { selectedAddress } = collectiblesController.config;
       sandbox
         .stub(collectiblesController, 'getCollectibleInformation' as any)
         .returns({ name: 'name', image: 'url', description: 'description' });
@@ -698,7 +461,7 @@
           chainId: NetworksChainId[secondNetworkType],
         },
       });
-      expect(collectiblesController.state.collectibles).toHaveLength(0);
+
       network.update({
         provider: {
           type: firstNetworkType,
@@ -706,7 +469,17 @@
         },
       });
 
-      expect(collectiblesController.state.collectibles[0]).toStrictEqual({
+      expect(
+        collectiblesController.state.allCollectibles[selectedAddress]?.[
+          NetworksChainId[secondNetworkType]
+        ] || [],
+      ).toHaveLength(0);
+
+      expect(
+        collectiblesController.state.allCollectibles[selectedAddress][
+          NetworksChainId[firstNetworkType]
+        ][0],
+      ).toStrictEqual({
         address: '0x01',
         description: 'description',
         image: 'url',
@@ -715,51 +488,45 @@
       });
     });
 
-<<<<<<< HEAD
-    network.update({
-      provider: {
-        type: firstNetworkType,
-        chainId: NetworksChainId[firstNetworkType],
-      },
-    });
-
-    expect(
-      collectiblesController.state.allCollectibles[selectedAddress]?.[
-        NetworksChainId[secondNetworkType]
-      ] || [],
-    ).toHaveLength(0);
-
-    expect(
-      collectiblesController.state.allCollectibles[selectedAddress][
-        NetworksChainId[firstNetworkType]
-      ][0],
-    ).toStrictEqual({
-      address: '0x01',
-      description: 'description',
-      image: 'url',
-      name: 'name',
-      tokenId: '1234',
-=======
     it('should not add collectibles with no contract information when auto detecting', async () => {
+      const { selectedAddress, chainId } = collectiblesController.config;
       await collectiblesController.addCollectible(
         '0x6EbeAf8e8E946F0716E6533A6f2cefc83f60e8Ab',
         '123',
         undefined,
-        true,
+        {
+          autodetected: true,
+          address: selectedAddress,
+          chainId,
+        },
       );
-      expect(collectiblesController.state.collectibles).toStrictEqual([]);
-      expect(collectiblesController.state.collectibleContracts).toStrictEqual(
-        [],
-      );
+
+      expect(
+        collectiblesController.state.allCollectibles[selectedAddress]?.[
+          chainId
+        ] || [],
+      ).toStrictEqual([]);
+
+      expect(
+        collectiblesController.state.allCollectibleContracts[selectedAddress]?.[
+          chainId
+        ] || [],
+      ).toStrictEqual([]);
 
       await collectiblesController.addCollectible(
         ERC721_KUDOSADDRESS,
         '1203',
         undefined,
-        true,
+        {
+          autodetected: true,
+          address: selectedAddress,
+          chainId,
+        },
       );
 
-      expect(collectiblesController.state.collectibles).toStrictEqual([
+      expect(
+        collectiblesController.state.allCollectibles[selectedAddress][chainId],
+      ).toStrictEqual([
         {
           address: ERC721_KUDOSADDRESS,
           description: 'Kudos Description',
@@ -773,7 +540,11 @@
         },
       ]);
 
-      expect(collectiblesController.state.collectibleContracts).toStrictEqual([
+      expect(
+        collectiblesController.state.allCollectibleContracts[selectedAddress]?.[
+          chainId
+        ] || [],
+      ).toStrictEqual([
         {
           address: ERC721_KUDOSADDRESS,
           description: 'Kudos Description',
@@ -786,6 +557,8 @@
     });
 
     it('should not add duplicate collectibles to the ignoredCollectibles list', async () => {
+      const { selectedAddress, chainId } = collectiblesController.config;
+
       await collectiblesController.addCollectible('0x01', '1', {
         name: 'name',
         image: 'image',
@@ -800,11 +573,15 @@
         standard: 'standard',
       });
 
-      expect(collectiblesController.state.collectibles).toHaveLength(2);
+      expect(
+        collectiblesController.state.allCollectibles[selectedAddress][chainId],
+      ).toHaveLength(2);
       expect(collectiblesController.state.ignoredCollectibles).toHaveLength(0);
 
       collectiblesController.removeAndIgnoreCollectible('0x01', '1');
-      expect(collectiblesController.state.collectibles).toHaveLength(1);
+      expect(
+        collectiblesController.state.allCollectibles[selectedAddress][chainId],
+      ).toHaveLength(1);
       expect(collectiblesController.state.ignoredCollectibles).toHaveLength(1);
 
       await collectiblesController.addCollectible('0x01', '1', {
@@ -813,131 +590,43 @@
         description: 'description',
         standard: 'standard',
       });
-      expect(collectiblesController.state.collectibles).toHaveLength(2);
+
+      expect(
+        collectiblesController.state.allCollectibles[selectedAddress][chainId],
+      ).toHaveLength(2);
       expect(collectiblesController.state.ignoredCollectibles).toHaveLength(1);
 
       collectiblesController.removeAndIgnoreCollectible('0x01', '1');
-      expect(collectiblesController.state.collectibles).toHaveLength(1);
+      expect(
+        collectiblesController.state.allCollectibles[selectedAddress][chainId],
+      ).toHaveLength(1);
       expect(collectiblesController.state.ignoredCollectibles).toHaveLength(1);
->>>>>>> 14197437
-    });
-
-<<<<<<< HEAD
-  it('should not add collectibles with no contract information when auto detecting', async () => {
-    const { selectedAddress, chainId } = collectiblesController.config;
-    await collectiblesController.addCollectible(
-      '0x6EbeAf8e8E946F0716E6533A6f2cefc83f60e8Ab',
-      '123',
-      undefined,
-      {
-        autodetected: true,
-        address: selectedAddress,
-        chainId,
-      },
-    );
-
-    expect(
-      collectiblesController.state.allCollectibles[selectedAddress]?.[
-        chainId
-      ] || [],
-    ).toStrictEqual([]);
-
-    expect(
-      collectiblesController.state.allCollectibleContracts[selectedAddress]?.[
-        chainId
-      ] || [],
-    ).toStrictEqual([]);
-
-    await collectiblesController.addCollectible(
-      ERC721_KUDOSADDRESS,
-      '1203',
-      undefined,
-      {
-        autodetected: true,
-        address: selectedAddress,
-        chainId,
-      },
-    );
-
-    expect(
-      collectiblesController.state.allCollectibles[selectedAddress][chainId],
-    ).toStrictEqual([
-      {
-        address: ERC721_KUDOSADDRESS,
-        description: 'Kudos Description',
-        imageOriginal: 'Kudos url',
-        name: 'Kudos Name',
-        image: null,
-        standard: 'ERC721',
-        tokenId: '1203',
-        collectionImage: 'collection.url',
-        collectionName: 'Collection Name',
-      },
-    ]);
-
-    expect(
-      collectiblesController.state.allCollectibleContracts[selectedAddress]?.[
-        chainId
-      ] || [],
-    ).toStrictEqual([
-      {
-        address: ERC721_KUDOSADDRESS,
-        description: 'Kudos Description',
-        logo: 'Kudos url',
-        name: 'Kudos',
-        symbol: 'KDO',
-        totalSupply: 10,
-      },
-    ]);
-  });
-
-  it('should remove collectible and collectible contract', async () => {
-    const { selectedAddress, chainId } = collectiblesController.config;
-
-    await collectiblesController.addCollectible('0x01', '1', {
-      name: 'name',
-      image: 'image',
-      description: 'description',
-      standard: 'standard',
-    });
-    collectiblesController.removeCollectible('0x01', '1');
-    expect(
-      collectiblesController.state.allCollectibles[selectedAddress][chainId],
-    ).toHaveLength(0);
-
-    expect(
-      collectiblesController.state.allCollectibleContracts[selectedAddress][
-        chainId
-      ],
-    ).toHaveLength(0);
-  });
-
-  it('should not remove collectible contract if collectible still exists', async () => {
-    const { selectedAddress, chainId } = collectiblesController.config;
-
-    await collectiblesController.addCollectible('0x01', '1', {
-      name: 'name',
-      image: 'image',
-      description: 'description',
-      standard: 'standard',
-=======
+    });
+
     it('should add collectible with metadata hosted in IPFS', async () => {
       assetsContract.configure({ provider: MAINNET_PROVIDER });
       collectiblesController.configure({ ipfsGateway: CLOUDFARE_PATH });
+      const { selectedAddress, chainId } = collectiblesController.config;
       await collectiblesController.addCollectible(
         ERC1155_DEPRESSIONIST_ADDRESS,
         ERC1155_DEPRESSIONIST_ID,
       );
 
       expect(
-        collectiblesController.state.collectibleContracts[0],
+        collectiblesController.state.allCollectibleContracts[selectedAddress][
+          chainId
+        ][0],
       ).toStrictEqual({
         address: '0x18E8E76aeB9E2d9FA2A2b88DD9CF3C8ED45c3660',
         name: "Maltjik.jpg's Depressionists",
         symbol: 'DPNS',
       });
 
-      expect(collectiblesController.state.collectibles[0]).toStrictEqual({
+      expect(
+        collectiblesController.state.allCollectibles[selectedAddress][
+          chainId
+        ][0],
+      ).toStrictEqual({
         address: '0x18E8E76aeB9E2d9FA2A2b88DD9CF3C8ED45c3660',
         tokenId: '36',
         image: 'image',
@@ -952,6 +641,8 @@
     it('should verify ownership by selected address and add collectible', async () => {
       const firstAddress = '0x123';
       const secondAddress = '0x321';
+      const { chainId } = collectiblesController.config;
+
       sandbox
         .stub(collectiblesController, 'getCollectibleInformation' as any)
         .returns({ name: 'name', image: 'url', description: 'description' });
@@ -966,14 +657,15 @@
         '4321',
       );
       preferences.update({ selectedAddress: firstAddress });
-      expect(collectiblesController.state.collectibles[0]).toStrictEqual({
+      expect(
+        collectiblesController.state.allCollectibles[firstAddress][chainId][0],
+      ).toStrictEqual({
         address: '0x01',
         description: 'description',
         image: 'url',
         name: 'name',
         tokenId: '1234',
       });
->>>>>>> 14197437
     });
 
     it('should throw an error if selected address is not owner of input collectible', async () => {
@@ -991,48 +683,12 @@
       const error = 'This collectible is not owned by the user';
       await expect(result).rejects.toThrow(error);
     });
-<<<<<<< HEAD
-    collectiblesController.removeCollectible('0x01', '1');
-    expect(
-      collectiblesController.state.allCollectibles[selectedAddress][chainId],
-    ).toHaveLength(1);
-
-    expect(
-      collectiblesController.state.allCollectibleContracts[selectedAddress][
-        chainId
-      ],
-    ).toHaveLength(1);
-  });
-
-  it('should remove collectible by selected address', async () => {
-    const { chainId } = collectiblesController.config;
-    sandbox
-      .stub(collectiblesController, 'getCollectibleInformation' as any)
-      .returns({ name: 'name', image: 'url', description: 'description' });
-    const firstAddress = '0x123';
-    const secondAddress = '0x321';
-    preferences.update({ selectedAddress: firstAddress });
-    await collectiblesController.addCollectible('0x02', '4321');
-    preferences.update({ selectedAddress: secondAddress });
-    await collectiblesController.addCollectible('0x01', '1234');
-    collectiblesController.removeCollectible('0x01', '1234');
-    expect(
-      collectiblesController.state.allCollectibles[secondAddress][chainId],
-    ).toHaveLength(0);
-    preferences.update({ selectedAddress: firstAddress });
-    expect(
-      collectiblesController.state.allCollectibles[firstAddress][chainId][0],
-    ).toStrictEqual({
-      address: '0x02',
-      description: 'description',
-      image: 'url',
-      name: 'name',
-      tokenId: '4321',
-=======
   });
 
   describe('RemoveCollectible', () => {
     it('should remove collectible and collectible contract', async () => {
+      const { selectedAddress, chainId } = collectiblesController.config;
+
       await collectiblesController.addCollectible('0x01', '1', {
         name: 'name',
         image: 'image',
@@ -1040,61 +696,20 @@
         standard: 'standard',
       });
       collectiblesController.removeCollectible('0x01', '1');
-      expect(collectiblesController.state.collectibles).toHaveLength(0);
-      expect(collectiblesController.state.collectibleContracts).toHaveLength(0);
->>>>>>> 14197437
-    });
-
-<<<<<<< HEAD
-  it('should remove collectible by provider type', async () => {
-    const { selectedAddress } = collectiblesController.config;
-
-    sandbox
-      .stub(collectiblesController, 'getCollectibleInformation' as any)
-      .returns({ name: 'name', image: 'url', description: 'description' });
-    const firstNetworkType = 'rinkeby';
-    const secondNetworkType = 'ropsten';
-    network.update({
-      provider: {
-        type: firstNetworkType,
-        chainId: NetworksChainId[firstNetworkType],
-      },
-    });
-    await collectiblesController.addCollectible('0x02', '4321');
-    network.update({
-      provider: {
-        type: secondNetworkType,
-        chainId: NetworksChainId[secondNetworkType],
-      },
-    });
-    await collectiblesController.addCollectible('0x01', '1234');
-    // collectiblesController.removeToken('0x01');
-    collectiblesController.removeCollectible('0x01', '1234');
-    expect(
-      collectiblesController.state.allCollectibles[selectedAddress][
-        NetworksChainId[secondNetworkType]
-      ],
-    ).toHaveLength(0);
-
-    network.update({
-      provider: {
-        type: firstNetworkType,
-        chainId: NetworksChainId[firstNetworkType],
-      },
-    });
-
-    expect(
-      collectiblesController.state.allCollectibles[selectedAddress][
-        NetworksChainId[firstNetworkType]
-      ][0],
-    ).toStrictEqual({
-      address: '0x02',
-      description: 'description',
-      image: 'url',
-      name: 'name',
-      tokenId: '4321',
-=======
+      expect(
+        collectiblesController.state.allCollectibles[selectedAddress][chainId],
+      ).toHaveLength(0);
+
+      expect(
+        collectiblesController.state.allCollectibleContracts[selectedAddress][
+          chainId
+        ],
+      ).toHaveLength(0);
+    });
+
     it('should not remove collectible contract if collectible still exists', async () => {
+      const { selectedAddress, chainId } = collectiblesController.config;
+
       await collectiblesController.addCollectible('0x01', '1', {
         name: 'name',
         image: 'image',
@@ -1109,30 +724,36 @@
         standard: 'standard',
       });
       collectiblesController.removeCollectible('0x01', '1');
-      expect(collectiblesController.state.collectibles).toHaveLength(1);
-      expect(collectiblesController.state.collectibleContracts).toHaveLength(1);
+      expect(
+        collectiblesController.state.allCollectibles[selectedAddress][chainId],
+      ).toHaveLength(1);
+
+      expect(
+        collectiblesController.state.allCollectibleContracts[selectedAddress][
+          chainId
+        ],
+      ).toHaveLength(1);
     });
 
     it('should remove collectible by selected address', async () => {
+      const { chainId } = collectiblesController.config;
       sandbox
         .stub(collectiblesController, 'getCollectibleInformation' as any)
         .returns({ name: 'name', image: 'url', description: 'description' });
       const firstAddress = '0x123';
       const secondAddress = '0x321';
       preferences.update({ selectedAddress: firstAddress });
-      await collectiblesController.addCollectibleVerifyOwnership(
-        '0x02',
-        '4321',
-      );
+      await collectiblesController.addCollectible('0x02', '4321');
       preferences.update({ selectedAddress: secondAddress });
-      await collectiblesController.addCollectibleVerifyOwnership(
-        '0x01',
-        '1234',
-      );
+      await collectiblesController.addCollectible('0x01', '1234');
       collectiblesController.removeCollectible('0x01', '1234');
-      expect(collectiblesController.state.collectibles).toHaveLength(0);
+      expect(
+        collectiblesController.state.allCollectibles[secondAddress][chainId],
+      ).toHaveLength(0);
       preferences.update({ selectedAddress: firstAddress });
-      expect(collectiblesController.state.collectibles[0]).toStrictEqual({
+      expect(
+        collectiblesController.state.allCollectibles[firstAddress][chainId][0],
+      ).toStrictEqual({
         address: '0x02',
         description: 'description',
         image: 'url',
@@ -1142,6 +763,8 @@
     });
 
     it('should remove collectible by provider type', async () => {
+      const { selectedAddress } = collectiblesController.config;
+
       sandbox
         .stub(collectiblesController, 'getCollectibleInformation' as any)
         .returns({ name: 'name', image: 'url', description: 'description' });
@@ -1163,7 +786,12 @@
       await collectiblesController.addCollectible('0x01', '1234');
       // collectiblesController.removeToken('0x01');
       collectiblesController.removeCollectible('0x01', '1234');
-      expect(collectiblesController.state.collectibles).toHaveLength(0);
+      expect(
+        collectiblesController.state.allCollectibles[selectedAddress][
+          NetworksChainId[secondNetworkType]
+        ],
+      ).toHaveLength(0);
+
       network.update({
         provider: {
           type: firstNetworkType,
@@ -1171,14 +799,17 @@
         },
       });
 
-      expect(collectiblesController.state.collectibles[0]).toStrictEqual({
+      expect(
+        collectiblesController.state.allCollectibles[selectedAddress][
+          NetworksChainId[firstNetworkType]
+        ][0],
+      ).toStrictEqual({
         address: '0x02',
         description: 'description',
         image: 'url',
         name: 'name',
         tokenId: '4321',
       });
->>>>>>> 14197437
     });
   });
 
@@ -1193,56 +824,6 @@
     expect(network.state.provider.type).toStrictEqual(networkType);
   });
 
-<<<<<<< HEAD
-  it('should not add duplicate collectibles to the ignoredCollectibles list', async () => {
-    const { selectedAddress, chainId } = collectiblesController.config;
-
-    await collectiblesController.addCollectible('0x01', '1', {
-      name: 'name',
-      image: 'image',
-      description: 'description',
-      standard: 'standard',
-    });
-
-    await collectiblesController.addCollectible('0x01', '2', {
-      name: 'name',
-      image: 'image',
-      description: 'description',
-      standard: 'standard',
-    });
-
-    expect(
-      collectiblesController.state.allCollectibles[selectedAddress][chainId],
-    ).toHaveLength(2);
-    expect(collectiblesController.state.ignoredCollectibles).toHaveLength(0);
-
-    collectiblesController.removeAndIgnoreCollectible('0x01', '1');
-    expect(
-      collectiblesController.state.allCollectibles[selectedAddress][chainId],
-    ).toHaveLength(1);
-    expect(collectiblesController.state.ignoredCollectibles).toHaveLength(1);
-
-    await collectiblesController.addCollectible('0x01', '1', {
-      name: 'name',
-      image: 'image',
-      description: 'description',
-      standard: 'standard',
-    });
-
-    expect(
-      collectiblesController.state.allCollectibles[selectedAddress][chainId],
-    ).toHaveLength(2);
-    expect(collectiblesController.state.ignoredCollectibles).toHaveLength(1);
-
-    collectiblesController.removeAndIgnoreCollectible('0x01', '1');
-    expect(
-      collectiblesController.state.allCollectibles[selectedAddress][chainId],
-    ).toHaveLength(1);
-    expect(collectiblesController.state.ignoredCollectibles).toHaveLength(1);
-  });
-
-=======
->>>>>>> 14197437
   it('should be able to clear the ignoredCollectibles list', async () => {
     const { selectedAddress, chainId } = collectiblesController.config;
 
@@ -1295,35 +876,6 @@
       expect(isOwner).toBe(false);
     });
 
-<<<<<<< HEAD
-  it('should add collectible with metadata hosted in IPFS', async () => {
-    assetsContract.configure({ provider: MAINNET_PROVIDER });
-    const { selectedAddress, chainId } = collectiblesController.config;
-    await collectiblesController.addCollectible(
-      ERC1155_DEPRESSIONIST_ADDRESS,
-      ERC1155_DEPRESSIONIST_ID,
-    );
-
-    expect(
-      collectiblesController.state.allCollectibleContracts[selectedAddress][
-        chainId
-      ][0],
-    ).toStrictEqual({
-      address: '0x18E8E76aeB9E2d9FA2A2b88DD9CF3C8ED45c3660',
-      name: "Maltjik.jpg's Depressionists",
-      symbol: 'DPNS',
-    });
-
-    expect(
-      collectiblesController.state.allCollectibles[selectedAddress][chainId][0],
-    ).toStrictEqual({
-      address: '0x18E8E76aeB9E2d9FA2A2b88DD9CF3C8ED45c3660',
-      tokenId: '36',
-      image: 'image',
-      name: 'name',
-      description: 'description',
-      standard: 'ERC721',
-=======
     it('should verify the ownership of an ERC-1155 collectible with the correct owner address', async () => {
       assetsContract.configure({ provider: MAINNET_PROVIDER });
       const isOwner = await collectiblesController.isCollectibleOwner(
@@ -1358,7 +910,6 @@
         );
       };
       await expect(result).rejects.toThrow(error);
->>>>>>> 14197437
     });
   });
 });