import { BN } from 'ethereumjs-util';
import Web3 from 'web3';
import abiSingleCallBalancesContract from 'single-call-balance-checker-abi';
import { BaseController, BaseConfig, BaseState } from '../BaseController';
import type { PreferencesState } from '../user/PreferencesController';
import { IPFS_DEFAULT_GATEWAY_URL } from '../constants';
import { ERC721Standard } from './Standards/CollectibleStandards/ERC721/ERC721Standard';
import { ERC1155Standard } from './Standards/CollectibleStandards/ERC1155/ERC1155Standard';
import { ERC20Standard } from './Standards/ERC20Standard';
import { NetworkState } from '../network/NetworkController';
import { SupportedTokenDetectionNetworks } from '../util';

/**
 * Check if token detection is enabled for certain networks
 *
 * @param chainId - ChainID of network
 * @returns - Whether the current network supports token detection
 */
export const SINGLE_CALL_BALANCES_ADDRESS_BY_CHAINID: {
  [chainId: string]: string;
} = {
  [SupportedTokenDetectionNetworks.mainnet]:
    '0xb1f8e55c7f64d203c1400b9d8555d050f94adf39',
  [SupportedTokenDetectionNetworks.bsc]:
    '0x2352c63A83f9Fd126af8676146721Fa00924d7e4',
  [SupportedTokenDetectionNetworks.polygon]:
    '0x2352c63A83f9Fd126af8676146721Fa00924d7e4',
  [SupportedTokenDetectionNetworks.avax]:
    '0xD023D153a0DFa485130ECFdE2FAA7e612EF94818',
};

const MISSING_PROVIDER_ERROR =
  'AssetsContractController failed to set the provider correctly. A provider must be set for this method to be available';

/**
 * @type AssetsContractConfig
 *
 * Assets Contract controller configuration
 * @property provider - Provider used to create a new web3 instance
 */
export interface AssetsContractConfig extends BaseConfig {
  provider: any;
<<<<<<< HEAD
  chainId: string;
=======
  ipfsGateway: string;
>>>>>>> 5f2d51c7
}

/**
 * @type BalanceMap
 *
 * Key value object containing the balance for each tokenAddress
 * @property [tokenAddress] - Address of the token
 */
export interface BalanceMap {
  [tokenAddress: string]: BN;
}

/**
 * Controller that interacts with contracts on mainnet through web3
 */
export class AssetsContractController extends BaseController<
  AssetsContractConfig,
  BaseState
> {
  private web3: any;

  private erc721Standard?: ERC721Standard;

  private erc1155Standard?: ERC1155Standard;

  private erc20Standard?: ERC20Standard;

  /**
   * Name of this controller used during composition
   */
  name = 'AssetsContractController';

  /**
   * Creates a AssetsContractController instance.
   *
<<<<<<< HEAD
   * @param options.config - Initial options used to configure this controller.
   * @param options.state - Initial state to set on this controller.
   * @param options.onPreferencesStateChange - Allows subscribing to preferences controller state changes.
   */
  constructor({
    onNetworkStateChange,
    config,
    state,
  }: {
    onNetworkStateChange: (
      listener: (networkState: NetworkState) => void,
    ) => void;
    config?: Partial<AssetsContractConfig>;
    state?: Partial<BaseState>;
  }) {
    super(config, state);
    this.defaultConfig = {
      provider: undefined,
      chainId: SupportedTokenDetectionNetworks.mainnet,
    };
    this.initialize();
    onNetworkStateChange((networkState) => {
      if (this.config.chainId !== networkState.provider.chainId) {
        this.configure({
          chainId: networkState.provider.chainId,
        });
      }
=======
   * @param options - The controller options.
   * @param options.onPreferencesStateChange - Allows subscribing to preference controller state changes.
   * @param config - Initial options used to configure this controller.
   * @param state - Initial state to set on this controller.
   */
  constructor(
    {
      onPreferencesStateChange,
    }: {
      onPreferencesStateChange: (
        listener: (preferencesState: PreferencesState) => void,
      ) => void;
    },
    config?: Partial<AssetsContractConfig>,
    state?: Partial<BaseState>,
  ) {
    super(config, state);
    this.defaultConfig = {
      provider: undefined,
      ipfsGateway: IPFS_DEFAULT_GATEWAY_URL,
    };
    this.initialize();
    onPreferencesStateChange(({ ipfsGateway }) => {
      this.configure({ ipfsGateway });
>>>>>>> 5f2d51c7
    });
  }

  /**
   * Sets a new provider.
   *
   * TODO: Replace this wth a method.
   *
   * @property provider - Provider used to create a new underlying Web3 instance
   */
  set provider(provider: any) {
    this.web3 = new Web3(provider);
    this.erc721Standard = new ERC721Standard(this.web3);
    this.erc1155Standard = new ERC1155Standard(this.web3);
    this.erc20Standard = new ERC20Standard(this.web3);
  }

  get provider() {
    throw new Error('Property only used for setting');
  }

  /**
   * Get balance or count for current account on specific asset contract.
   *
   * @param address - Asset ERC20 contract address.
   * @param selectedAddress - Current account public address.
   * @returns Promise resolving to BN object containing balance for current account on specific asset contract.
   */
  async getERC20BalanceOf(
    address: string,
    selectedAddress: string,
  ): Promise<BN> {
    if (!this.erc20Standard) {
      throw new Error(MISSING_PROVIDER_ERROR);
    }
    return this.erc20Standard.getBalanceOf(address, selectedAddress);
  }

  /**
   * Query for the decimals for a given ERC20 asset.
   *
   * @param address - ERC20 asset contract address.
   * @returns Promise resolving to the 'decimals'.
   */
  async getERC20TokenDecimals(address: string): Promise<string> {
    if (this.erc20Standard === undefined) {
      throw new Error(MISSING_PROVIDER_ERROR);
    }
    return await this.erc20Standard.getTokenDecimals(address);
  }

  /**
   * Enumerate assets assigned to an owner.
   *
   * @param address - ERC721 asset contract address.
   * @param selectedAddress - Current account public address.
   * @param index - A collectible counter less than `balanceOf(selectedAddress)`.
   * @returns Promise resolving to token identifier for the 'index'th asset assigned to 'selectedAddress'.
   */
  getERC721CollectibleTokenId(
    address: string,
    selectedAddress: string,
    index: number,
  ): Promise<string> {
    if (this.erc721Standard === undefined) {
      throw new Error(MISSING_PROVIDER_ERROR);
    }
    return this.erc721Standard.getCollectibleTokenId(
      address,
      selectedAddress,
      index,
    );
  }

  /**
   * Enumerate assets assigned to an owner.
   *
   * @param tokenAddress - ERC721 asset contract address.
   * @param userAddress - Current account public address.
   * @param tokenId - ERC721 asset identifier.
   * @returns Promise resolving to an object containing the token standard and a set of details which depend on which standard the token supports.
   */
  async getTokenStandardAndDetails(
    tokenAddress: string,
    userAddress?: string,
    tokenId?: string,
  ): Promise<{
    standard: string;
    tokenURI?: string | undefined;
    symbol?: string | undefined;
    name?: string | undefined;
    decimals?: string | undefined;
    balance?: BN | undefined;
  }> {
    if (
      this.erc721Standard === undefined ||
      this.erc1155Standard === undefined ||
      this.erc20Standard === undefined
    ) {
      throw new Error(MISSING_PROVIDER_ERROR);
    }

    const { ipfsGateway } = this.config;

    // ERC721
    try {
      return {
        ...(await this.erc721Standard.getDetails(
          tokenAddress,
          ipfsGateway,
          tokenId,
        )),
      };
    } catch {
      // Ignore
    }

    // ERC1155
    try {
      return {
        ...(await this.erc1155Standard.getDetails(
          tokenAddress,
          ipfsGateway,
          tokenId,
        )),
      };
    } catch {
      // Ignore
    }

    // ERC20
    try {
      return {
        ...(await this.erc20Standard.getDetails(tokenAddress, userAddress)),
      };
    } catch {
      // Ignore
    }

    throw new Error('Unable to determine contract standard');
  }

  /**
   * Query for tokenURI for a given ERC721 asset.
   *
   * @param address - ERC721 asset contract address.
   * @param tokenId - ERC721 asset identifier.
   * @returns Promise resolving to the 'tokenURI'.
   */
  async getERC721TokenURI(address: string, tokenId: string): Promise<string> {
    if (this.erc721Standard === undefined) {
      throw new Error(MISSING_PROVIDER_ERROR);
    }
    return this.erc721Standard.getTokenURI(address, tokenId);
  }

  /**
   * Query for name for a given asset.
   *
   * @param address - ERC721 or ERC20 asset contract address.
   * @returns Promise resolving to the 'name'.
   */
  async getERC721AssetName(address: string): Promise<string> {
    if (this.erc721Standard === undefined) {
      throw new Error(MISSING_PROVIDER_ERROR);
    }
    return this.erc721Standard.getAssetName(address);
  }

  /**
   * Query for symbol for a given asset.
   *
   * @param address - ERC721 or ERC20 asset contract address.
   * @returns Promise resolving to the 'symbol'.
   */
  async getERC721AssetSymbol(address: string): Promise<string> {
    if (this.erc721Standard === undefined) {
      throw new Error(MISSING_PROVIDER_ERROR);
    }
    return this.erc721Standard.getAssetSymbol(address);
  }

  /**
   * Query for owner for a given ERC721 asset.
   *
   * @param address - ERC721 asset contract address.
   * @param tokenId - ERC721 asset identifier.
   * @returns Promise resolving to the owner address.
   */
  async getERC721OwnerOf(address: string, tokenId: string): Promise<string> {
    if (this.erc721Standard === undefined) {
      throw new Error(MISSING_PROVIDER_ERROR);
    }
    return this.erc721Standard.getOwnerOf(address, tokenId);
  }

  /**
   * Query for tokenURI for a given asset.
   *
   * @param address - ERC1155 asset contract address.
   * @param tokenId - ERC1155 asset identifier.
   * @returns Promise resolving to the 'tokenURI'.
   */
  async getERC1155TokenURI(address: string, tokenId: string): Promise<string> {
    if (this.erc1155Standard === undefined) {
      throw new Error(MISSING_PROVIDER_ERROR);
    }
    return this.erc1155Standard.getTokenURI(address, tokenId);
  }

  /**
   * Query for balance of a given ERC 1155 token.
   *
   * @param userAddress - Wallet public address.
   * @param collectibleAddress - ERC1155 asset contract address.
   * @param collectibleId - ERC1155 asset identifier.
   * @returns Promise resolving to the 'balanceOf'.
   */
  async getERC1155BalanceOf(
    userAddress: string,
    collectibleAddress: string,
    collectibleId: string,
  ): Promise<number> {
    if (this.erc1155Standard === undefined) {
      throw new Error(MISSING_PROVIDER_ERROR);
    }
    return await this.erc1155Standard.getBalanceOf(
      collectibleAddress,
      userAddress,
      collectibleId,
    );
  }

  /**
   * Transfer single ERC1155 token.
   *
   * @param collectibleAddress - ERC1155 token address.
   * @param senderAddress - ERC1155 token sender.
   * @param recipientAddress - ERC1155 token recipient.
   * @param collectibleId - ERC1155 token id.
   * @param qty - Quantity of tokens to be sent.
   * @returns Promise resolving to the 'transferSingle' ERC1155 token.
   */
  async transferSingleERC1155(
    collectibleAddress: string,
    senderAddress: string,
    recipientAddress: string,
    collectibleId: string,
    qty: string,
  ): Promise<void> {
    if (this.erc1155Standard === undefined) {
      throw new Error(MISSING_PROVIDER_ERROR);
    }
    return await this.erc1155Standard.transferSingle(
      collectibleAddress,
      senderAddress,
      recipientAddress,
      collectibleId,
      qty,
    );
  }

  /**
   * Get the token balance for a list of token addresses in a single call. Only non-zero balances
   * are returned.
   *
   * @param selectedAddress - The address to check token balances for.
   * @param tokensToDetect - The token addresses to detect balances for.
   * @returns The list of non-zero token balances.
   */
  async getBalancesInSingleCall(
    selectedAddress: string,
    tokensToDetect: string[],
  ) {
    const contractAddress =
      SINGLE_CALL_BALANCES_ADDRESS_BY_CHAINID[this.config.chainId];
    const contract = this.web3.eth
      .contract(abiSingleCallBalancesContract)
      .at(contractAddress);
    return new Promise<BalanceMap>((resolve, reject) => {
      contract.balances(
        [selectedAddress],
        tokensToDetect,
        (error: Error, result: BN[]) => {
          /* istanbul ignore if */
          if (error) {
            reject(error);
            return;
          }
          const nonZeroBalances: BalanceMap = {};
          /* istanbul ignore else */
          if (result.length > 0) {
            tokensToDetect.forEach((tokenAddress, index) => {
              const balance: BN = result[index];
              /* istanbul ignore else */
              if (String(balance) !== '0') {
                nonZeroBalances[tokenAddress] = balance;
              }
            });
          }
          resolve(nonZeroBalances);
        },
      );
    });
  }
}

export default AssetsContractController;<|MERGE_RESOLUTION|>--- conflicted
+++ resolved
@@ -40,11 +40,8 @@
  */
 export interface AssetsContractConfig extends BaseConfig {
   provider: any;
-<<<<<<< HEAD
   chainId: string;
-=======
   ipfsGateway: string;
->>>>>>> 5f2d51c7
 }
 
 /**
@@ -80,16 +77,21 @@
   /**
    * Creates a AssetsContractController instance.
    *
-<<<<<<< HEAD
-   * @param options.config - Initial options used to configure this controller.
-   * @param options.state - Initial state to set on this controller.
-   * @param options.onPreferencesStateChange - Allows subscribing to preferences controller state changes.
+   * @param options - The controller options.
+   * @param options.onPreferencesStateChange - Allows subscribing to preference controller state changes.
+   * @param options.onNetworkStateChange - Allows subscribing to network controller state changes.
+   * @param config - Initial options used to configure this controller.
+   * @param state - Initial state to set on this controller.
    */
   constructor({
+    onPreferencesStateChange,
     onNetworkStateChange,
     config,
     state,
   }: {
+    onPreferencesStateChange: (
+      listener: (preferencesState: PreferencesState) => void,
+    ) => void;
     onNetworkStateChange: (
       listener: (networkState: NetworkState) => void,
     ) => void;
@@ -99,41 +101,19 @@
     super(config, state);
     this.defaultConfig = {
       provider: undefined,
+      ipfsGateway: IPFS_DEFAULT_GATEWAY_URL,
       chainId: SupportedTokenDetectionNetworks.mainnet,
     };
     this.initialize();
+    onPreferencesStateChange(({ ipfsGateway }) => {
+      this.configure({ ipfsGateway });
+    });
     onNetworkStateChange((networkState) => {
       if (this.config.chainId !== networkState.provider.chainId) {
         this.configure({
           chainId: networkState.provider.chainId,
         });
       }
-=======
-   * @param options - The controller options.
-   * @param options.onPreferencesStateChange - Allows subscribing to preference controller state changes.
-   * @param config - Initial options used to configure this controller.
-   * @param state - Initial state to set on this controller.
-   */
-  constructor(
-    {
-      onPreferencesStateChange,
-    }: {
-      onPreferencesStateChange: (
-        listener: (preferencesState: PreferencesState) => void,
-      ) => void;
-    },
-    config?: Partial<AssetsContractConfig>,
-    state?: Partial<BaseState>,
-  ) {
-    super(config, state);
-    this.defaultConfig = {
-      provider: undefined,
-      ipfsGateway: IPFS_DEFAULT_GATEWAY_URL,
-    };
-    this.initialize();
-    onPreferencesStateChange(({ ipfsGateway }) => {
-      this.configure({ ipfsGateway });
->>>>>>> 5f2d51c7
     });
   }
 
