import { createSandbox, stub } from 'sinon';
import { BN } from 'ethereumjs-util';
import { NetworkController } from '../network/NetworkController';
import { PreferencesController } from '../user/PreferencesController';
import { TokensController } from './TokensController';
import { Token } from './TokenRatesController';
import { AssetsContractController } from './AssetsContractController';
import {
  BN as exportedBn,
  TokenBalancesController,
} from './TokenBalancesController';

describe('TokenBalancesController', () => {
  const sandbox = createSandbox();

  const getToken = (
    tokenBalances: TokenBalancesController,
    address: string,
  ) => {
    const { tokens } = tokenBalances.config;
    return tokens.find((token) => token.address === address);
  };

  afterEach(() => {
    sandbox.restore();
  });

  it('should re-export BN', () => {
    expect(exportedBn).toStrictEqual(BN);
  });

  it('should set default state', () => {
    const tokenBalances = new TokenBalancesController({
      onTokensStateChange: stub(),
      getSelectedAddress: () => '0x1234',
      getERC20BalanceOf: stub(),
    });
    expect(tokenBalances.state).toStrictEqual({ contractBalances: {} });
  });

  it('should set default config', () => {
    const tokenBalances = new TokenBalancesController({
      onTokensStateChange: stub(),
      getSelectedAddress: () => '0x1234',
      getERC20BalanceOf: stub(),
    });
    expect(tokenBalances.config).toStrictEqual({
      interval: 180000,
      tokens: [],
    });
  });

  it('should poll and update balances in the right interval', async () => {
    await new Promise<void>((resolve) => {
      const mock = stub(TokenBalancesController.prototype, 'updateBalances');
      new TokenBalancesController(
        {
          onTokensStateChange: stub(),
          getSelectedAddress: () => '0x1234',
          getERC20BalanceOf: stub(),
        },
        { interval: 10 },
      );
      expect(mock.called).toBe(true);
      expect(mock.calledTwice).toBe(false);
      setTimeout(() => {
        expect(mock.calledTwice).toBe(true);
        mock.restore();
        resolve();
      }, 15);
    });
  });

  it('should not update rates if disabled', async () => {
    const tokenBalances = new TokenBalancesController(
      {
        onTokensStateChange: stub(),
        getSelectedAddress: () => '0x1234',
        getERC20BalanceOf: stub(),
      },
      {
        disabled: true,
        interval: 10,
      },
    );
    const mock = stub(tokenBalances, 'update');
    await tokenBalances.updateBalances();
    expect(mock.called).toBe(false);
  });

  it('should clear previous interval', async () => {
    const mock = stub(global, 'clearTimeout');
    const tokenBalances = new TokenBalancesController(
      {
        onTokensStateChange: stub(),
        getSelectedAddress: () => '0x1234',
        getERC20BalanceOf: stub(),
      },
      { interval: 1337 },
    );
    await new Promise<void>((resolve) => {
      setTimeout(() => {
        tokenBalances.poll(1338);
        expect(mock.called).toBe(true);
        mock.restore();
        resolve();
      }, 100);
    });
  });

  it('should update all balances', async () => {
    const network = new NetworkController();
    const preferences = new PreferencesController();
    const assets = new TokensController({
      onPreferencesStateChange: (listener) => preferences.subscribe(listener),
      onNetworkStateChange: (listener) => network.subscribe(listener),
    });
    const address = '0x86fa049857e0209aa7d9e616f7eb3b3b78ecfdb0';
    const tokenBalances = new TokenBalancesController(
      {
        onTokensStateChange: (listener) => assets.subscribe(listener),
        getSelectedAddress: () => preferences.state.selectedAddress,
        getERC20BalanceOf: stub().returns(new BN(1)),
      },
      {
        interval: 1337,
        tokens: [{ address, decimals: 18, symbol: 'EOS', aggregators: [] }],
      },
    );
    expect(tokenBalances.state.contractBalances).toStrictEqual({});

    await tokenBalances.updateBalances();
    const mytoken = getToken(tokenBalances, address);
    expect(mytoken?.balanceError).toBeNull();
    expect(Object.keys(tokenBalances.state.contractBalances)).toContain(
      address,
    );

    expect(
      tokenBalances.state.contractBalances[address].toNumber(),
    ).toBeGreaterThan(0);
  });

  it('should handle `getERC20BalanceOf` error case', async () => {
    const network = new NetworkController();
    const preferences = new PreferencesController();
    const assets = new TokensController({
      onPreferencesStateChange: (listener) => preferences.subscribe(listener),
      onNetworkStateChange: (listener) => network.subscribe(listener),
    });
    const errorMsg = 'Failed to get balance';
    const address = '0x86fa049857e0209aa7d9e616f7eb3b3b78ecfdb0';
    const getERC20BalanceOfStub = stub().returns(
      Promise.reject(new Error(errorMsg)),
    );
    const tokenBalances = new TokenBalancesController(
      {
        onTokensStateChange: (listener) => assets.subscribe(listener),
        getSelectedAddress: () => preferences.state.selectedAddress,
        getERC20BalanceOf: getERC20BalanceOfStub,
      },
      {
        interval: 1337,
        tokens: [{ address, decimals: 18, symbol: 'EOS', aggregators: [] }],
      },
    );

    expect(tokenBalances.state.contractBalances).toStrictEqual({});
    await tokenBalances.updateBalances();
    const mytoken = getToken(tokenBalances, address);
    expect(mytoken?.balanceError).toBeInstanceOf(Error);
    expect(mytoken?.balanceError?.message).toBe(errorMsg);
    expect(
      tokenBalances.state.contractBalances[address].toNumber(),
    ).toStrictEqual(0);

    getERC20BalanceOfStub.returns(new BN(1));
    await tokenBalances.updateBalances();
    expect(mytoken?.balanceError).toBeNull();
    expect(Object.keys(tokenBalances.state.contractBalances)).toContain(
      address,
    );

    expect(
      tokenBalances.state.contractBalances[address].toNumber(),
    ).toBeGreaterThan(0);
  });

  it('should subscribe to new sibling assets controllers', async () => {
<<<<<<< HEAD
    const network = new NetworkController();
    const assetsContract = new AssetsContractController({
      onNetworkStateChange: (listener) => network.subscribe(listener),
    });
=======
>>>>>>> 5f2d51c7
    const preferences = new PreferencesController();
    const assetsContract = new AssetsContractController({
      onPreferencesStateChange: (listener) => preferences.subscribe(listener),
    });
    const network = new NetworkController();
    const tokensController = new TokensController({
      onPreferencesStateChange: (listener) => preferences.subscribe(listener),
      onNetworkStateChange: (listener) => network.subscribe(listener),
    });

    const supportsInterfaceStub = stub().returns(Promise.resolve(false));

    stub(tokensController, '_createEthersContract').callsFake(() =>
      Promise.resolve({ supportsInterface: supportsInterfaceStub }),
    );

    const tokenBalances = new TokenBalancesController(
      {
        onTokensStateChange: (listener) => tokensController.subscribe(listener),
        getSelectedAddress: () => preferences.state.selectedAddress,
        getERC20BalanceOf: assetsContract.getERC20BalanceOf.bind(
          assetsContract,
        ),
      },
      { interval: 1337 },
    );
    const updateBalances = sandbox.stub(tokenBalances, 'updateBalances');
    await tokensController.addToken('0x00', 'FOO', 18);
    const { tokens } = tokensController.state;
    const found = tokens.filter((token: Token) => token.address === '0x00');
    expect(found.length > 0).toBe(true);
    expect(updateBalances.called).toBe(true);
  });
});<|MERGE_RESOLUTION|>--- conflicted
+++ resolved
@@ -187,18 +187,12 @@
   });
 
   it('should subscribe to new sibling assets controllers', async () => {
-<<<<<<< HEAD
     const network = new NetworkController();
-    const assetsContract = new AssetsContractController({
-      onNetworkStateChange: (listener) => network.subscribe(listener),
-    });
-=======
->>>>>>> 5f2d51c7
     const preferences = new PreferencesController();
     const assetsContract = new AssetsContractController({
-      onPreferencesStateChange: (listener) => preferences.subscribe(listener),
-    });
-    const network = new NetworkController();
+      onNetworkStateChange: (listener) => network.subscribe(listener),
+      onPreferencesStateChange: (listener) => preferences.subscribe(listener),
+    });
     const tokensController = new TokensController({
       onPreferencesStateChange: (listener) => preferences.subscribe(listener),
       onNetworkStateChange: (listener) => network.subscribe(listener),
